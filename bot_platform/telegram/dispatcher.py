--- conflicted
+++ resolved
@@ -955,15 +955,9 @@
                 limit=MAX_PENDING_PREVIEW,
                 exclude_ids=exclude_ids,
             )
-<<<<<<< HEAD
             snapshots: list[dict[str, Any]] = []
             for item in submissions:
                 snapshots.append(await _snapshot_submission(session, item))
-=======
-        snapshots: list[dict[str, Any]] = []
-        for item in submissions:
-            snapshots.append(await _snapshot_submission(session, item))
->>>>>>> bc53527e
         return snapshots, total_pending
 
     async def _compose_submission_view(
@@ -2451,7 +2445,6 @@
         submission_snapshot: Optional[dict[str, Any]] = None
 
         async with get_session() as session:
-<<<<<<< HEAD
             if current_persona_id is not None:
                 duplicate_result = await quotes_service.find_exact_duplicate(
                     session,
@@ -2535,24 +2528,6 @@
             return
 
         assert submission is not None and submission_snapshot is not None
-=======
-            submission = await moderation_service.create_submission(
-                session,
-                persona_id=current_persona_id,
-                submitted_by_user_id=message.from_user.id,
-                submitted_chat_id=message.chat.id,
-                submitted_by_username=submitted_by_username,
-                submitted_by_name=submitted_by_name,
-                quoted_user_id=quoted_user_id,
-                quoted_username=quoted_username,
-                quoted_name=quoted_name,
-                media_type=media_type_enum,
-                text_content=text_content,
-                file_id=file_id,
-            )
-            await session.commit()
-            submission_snapshot = await _snapshot_submission(session, submission)
->>>>>>> bc53527e
 
         logger.info(
             "Przekazano wiadomość %s do kolejki moderacyjnej jako zgłoszenie #%s.",
