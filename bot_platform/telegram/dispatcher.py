"""Aiogram dispatcher factory and admin chat handlers."""
from __future__ import annotations

import html
import logging
import re
from dataclasses import dataclass
<<<<<<< HEAD
from datetime import datetime, timedelta
=======
from datetime import UTC, datetime, timedelta
>>>>>>> 6c2f8ff6
from typing import Any, Iterable, Optional

from sqlalchemy.ext.asyncio import AsyncSession

from aiogram import Bot, Dispatcher, F, Router
from aiogram.client.default import DefaultBotProperties
from aiogram.enums import MessageEntityType, ParseMode
from aiogram.exceptions import TelegramBadRequest, TelegramNetworkError, TelegramUnauthorizedError
from aiogram.filters import Command, CommandStart
from aiogram.filters.command import CommandObject
from aiogram.fsm.context import FSMContext
from aiogram.types import (
    BotCommand,
    BotCommandScopeChat,
    CallbackQuery,
    InlineKeyboardMarkup,
    Message,
)
from aiogram.utils.keyboard import InlineKeyboardBuilder


try:  # pragma: no cover - zależne od wersji aiogram
    from aiogram.dispatcher.event.bases import SkipHandler
except ImportError:  # pragma: no cover - fallback dla innych wersji
    try:
        from aiogram.exceptions import SkipHandler  # type: ignore[attr-defined]
    except ImportError:
        try:
            from aiogram.handlers import SkipHandler  # type: ignore[attr-defined]
        except ImportError:
            class SkipHandler(Exception):
                """Zapasowy wyjątek zastępujący SkipHandler z aiogram."""

                pass

from ..config import get_settings
from ..database import get_session
from ..models import MediaType, ModerationStatus, Quote, Submission
from ..services import bots as bots_service
from ..services import identities as identities_service
from ..services import moderation as moderation_service
from ..services import personas as personas_service
from ..services import quotes as quotes_service
from .states import AddBotStates, EditBotStates, IdentityStates, ModerationStates


logger = logging.getLogger(__name__)


_MEMBERSHIP_EVENT_CONTENT_TYPES = frozenset(
    {
        "new_chat_members",
        "left_chat_member",
        "chat_member_updated",
    }
)


<<<<<<< HEAD
_USER_SUBMISSION_MERGE_WINDOW = timedelta(seconds=2)
=======
QuoteSignature = tuple[int | None, str | None, str]


@dataclass(slots=True)
class _ChatResponseCacheEntry:
    signature: QuoteSignature
    expires_at: datetime


_CHAT_RESPONSE_CACHE: dict[tuple[object, object], _ChatResponseCacheEntry] = {}
_CHAT_RESPONSE_TTL = timedelta(minutes=5)


def _clear_response_cache() -> None:
    """Usuń wszystkie zapamiętane odpowiedzi (pomocnicze w testach)."""

    _CHAT_RESPONSE_CACHE.clear()


def _safe_normalize_identifier(value: object) -> object:
    if value is None:
        return None
    try:
        return int(value)
    except (TypeError, ValueError):
        return value


def _chat_cache_key(chat_id: object, thread_id: object) -> tuple[object, object]:
    return _safe_normalize_identifier(chat_id), _safe_normalize_identifier(thread_id)


def _ensure_utc(dt: datetime) -> datetime:
    if dt.tzinfo is None:
        return dt.replace(tzinfo=UTC)
    return dt.astimezone(UTC)


def _prune_expired_chat_cache(now: datetime) -> None:
    normalized_now = _ensure_utc(now)
    expired_keys = [key for key, entry in _CHAT_RESPONSE_CACHE.items() if entry.expires_at <= normalized_now]
    for key in expired_keys:
        _CHAT_RESPONSE_CACHE.pop(key, None)


def _remember_chat_response(
    chat_id: object,
    thread_id: object,
    signature: QuoteSignature,
    *,
    now: datetime | None = None,
) -> None:
    reference_time = _ensure_utc(now) if now is not None else datetime.now(UTC)
    _prune_expired_chat_cache(reference_time)
    key = _chat_cache_key(chat_id, thread_id)
    _CHAT_RESPONSE_CACHE[key] = _ChatResponseCacheEntry(
        signature=signature,
        expires_at=reference_time + _CHAT_RESPONSE_TTL,
    )


def _is_duplicate_chat_response(
    chat_id: object,
    thread_id: object,
    signature: QuoteSignature,
    *,
    now: datetime | None = None,
) -> bool:
    reference_time = _ensure_utc(now) if now is not None else datetime.now(UTC)
    _prune_expired_chat_cache(reference_time)
    key = _chat_cache_key(chat_id, thread_id)
    entry = _CHAT_RESPONSE_CACHE.get(key)
    if entry is None:
        return False
    if entry.signature != signature:
        return False
    entry.expires_at = reference_time + _CHAT_RESPONSE_TTL
    return True


def _build_quote_signature(quote: Quote) -> QuoteSignature:
    text = (quote.text_content or "").strip()
    return getattr(quote, "id", None), getattr(quote, "file_id", None), text
>>>>>>> 6c2f8ff6


def _format_user_link(user_id: Optional[int]) -> str:
    """Zwróć link do profilu Telegramu lub czytelny fallback dla braku ID."""

    if user_id is None:
        return "<code>—</code>"

    try:
        numeric_id = int(user_id)
    except (TypeError, ValueError):
        safe_value = html.escape(str(user_id))
        return f"<code>{safe_value}</code>"

    safe_numeric = html.escape(str(numeric_id))
    return f'<a href="tg://user?id={safe_numeric}"><code>{safe_numeric}</code></a>'


def normalize_entity_type(entity_type: Any) -> str:
    """Return a lowercase representation for Telegram message entity types."""

    if isinstance(entity_type, MessageEntityType):
        return entity_type.value
    if isinstance(entity_type, str):
        return entity_type.lower()
    return str(entity_type).lower()


def is_command_addressed_to_bot(command: str, normalized_username: Optional[str]) -> bool:
    """Check whether a bot command targets the current bot.

    Telegram dostarcza treść komendy jako osobną encję – `command` zawiera
    wyłącznie fragment od ukośnika do końca komendy (bez parametrów). W grupach
    użytkownicy mogą wpisywać komendy bez dopisku `@bot`, dlatego traktujemy
    brak sufiksu jako komendę skierowaną do bieżącego bota. Jeżeli jednak
    pojawi się sufiks, porównujemy go z nazwą użytkownika bota, by uniknąć
    reagowania na cudze komendy.
    """

    normalized = command.strip().lower()
    if not normalized.startswith("/"):
        return False

    if "@" not in normalized:
        return True

    suffix = normalized.split("@", 1)[1]
    if not suffix:
        return True
    if normalized_username is None:
        return False
    return suffix == normalized_username


def contains_explicit_mention(text: str, username: Optional[str]) -> bool:
    """Return True if `@username` appears in text as a standalone mention."""

    if not text or not username:
        return False

    pattern = re.compile(rf"(?<![\w@])@{re.escape(username)}(?![\w@])", re.IGNORECASE)
    return pattern.search(text) is not None


def _merge_submission_text(existing: Optional[str], incoming: str) -> str:
    """Append ``incoming`` to ``existing`` using a newline separator."""

    existing_clean = (existing or "").strip()
    incoming_clean = (incoming or "").strip()
    if not existing_clean:
        return incoming_clean
    if not incoming_clean:
        return existing_clean
    return f"{existing_clean}\n{incoming_clean}"


def _is_expired_callback_query_error(error: TelegramBadRequest) -> bool:
    message = getattr(error, "message", None) or str(error)
    normalized = message.lower()
    return "query is too old" in normalized or "query id is invalid" in normalized


async def _safe_callback_answer(callback: CallbackQuery, *args: Any, **kwargs: Any) -> None:
    try:
        await callback.answer(*args, **kwargs)
    except TelegramBadRequest as exc:
        if _is_expired_callback_query_error(exc):
            logger.debug("Ignoring expired callback query %s: %s", callback.id, exc)
            return
        raise


@dataclass(slots=True)
class DispatcherBundle:
    dispatcher: Dispatcher
    bot: Bot
    moderator_chat_id: int
    persona_id: Optional[int]
    bot_id: Optional[int] = None
    display_name: Optional[str] = None


def _main_menu_keyboard() -> InlineKeyboardBuilder:
    builder = InlineKeyboardBuilder()
    builder.button(text="➕ Dodaj bota", callback_data="menu:add_bot")
    builder.button(text="📋 Lista botów", callback_data="menu:list_bots")
    builder.button(text="✏️ Edytuj bota", callback_data="menu:edit_bot")
    builder.button(text="🆔 Tożsamości", callback_data="menu:identities")
    builder.button(text="🗳 Moderacja", callback_data="menu:moderation")
    builder.button(text="🔁 Odśwież tokeny", callback_data="menu:refresh_tokens")
    builder.adjust(1)
    return builder


def build_dispatcher(
    token: str,
    *,
    bot_id: Optional[int] = None,
    display_name: Optional[str] = None,
    persona_id: Optional[int] = None,
) -> DispatcherBundle:
    """Create a dispatcher bundle for a specific bot token."""

    settings = get_settings()
    admin_chat_id = settings.admin_chat_id
    moderator_chat_id = settings.moderation.moderator_chat_id
    resolved_display_name = display_name or token.split(":", 1)[0]

    bot = Bot(token=token, default=DefaultBotProperties(parse_mode=ParseMode.HTML))
    dispatcher = Dispatcher()

    def _is_admin_chat_id(chat_id: Optional[int]) -> bool:
        try:
            return int(chat_id) == int(admin_chat_id)
        except (TypeError, ValueError):
            return False

    async def _configure_webhook_for_token(bot_token: Optional[str]) -> tuple[Optional[bool], Optional[str]]:
        if not bot_token:
            return None, "Token bota jest pusty – pominięto konfigurację webhooka."

        settings = get_settings()
        base_url = getattr(settings, "webhook_base_url", None)
        if not base_url:
            return False, "Ustaw zmienną WEBHOOK_BASE_URL, aby automatycznie konfigurować webhooki."

        webhook_url = f"{base_url}/telegram/{bot_token}"
        webhook_bot = Bot(token=bot_token)
        try:
            await webhook_bot.set_webhook(
                webhook_url,
                secret_token=settings.webhook_secret,
                drop_pending_updates=False,
            )
        except (TelegramUnauthorizedError, TelegramBadRequest, TelegramNetworkError) as exc:
            return False, f"Nie udało się ustawić webhooka: {exc}"
        finally:
            await webhook_bot.session.close()

        return True, webhook_url

    current_persona_id = persona_id
    persona_cache: dict[str, Optional[str]] = {"name": None, "language": None}

    def _format_identity_summary(active: int, total: int) -> str:
        if total <= 0:
            return "brak tożsamości"
        inactive = max(total - active, 0)
        if inactive == 0:
            return f"{active} aktywnych"
        return f"{active} aktywnych, {inactive} wyłączonych"
    MAX_PENDING_PREVIEW = 20

    async def _ensure_persona_details() -> tuple[Optional[str], Optional[str]]:
        if current_persona_id is None:
            return None, None
        if persona_cache["name"] is None:
            async with get_session() as session:
                persona = await personas_service.get_persona_by_id(session, current_persona_id)
            if persona is not None:
                persona_cache["name"] = persona.name
                persona_cache["language"] = persona.language
        return persona_cache["name"], persona_cache["language"]

    _IDENTITY_FIELD_LABELS = {
        "id": "ID",
        "alias": "alias",
        "name": "nazwa",
    }

    def _format_identity_fields(fields: Iterable[str]) -> str:
        labels = [_IDENTITY_FIELD_LABELS.get(field, field) for field in fields]
        return ", ".join(label for label in labels if label)

    def _build_identity_snapshot(submission: Submission) -> dict[str, Any]:
        result = identities_service.evaluate_submission_identity(submission)
        available = [
            identities_service.describe_identity(descriptor)
            for descriptor in result.descriptors
        ]
        partial = [
            {
                "identity": identities_service.describe_identity(descriptor),
                "fields": list(fields),
            }
            for descriptor, fields in result.partial_matches
        ]
        return {
            "matched": result.matched,
            "matched_fields": list(result.matched_fields),
            "matched_identity": identities_service.describe_identity(result.matched_identity)
            if result.matched_identity
            else None,
            "available": available,
            "partial": partial,
            "candidate_user_id": result.candidate_user_id,
            "candidate_username": result.candidate_username,
            "candidate_display_name": result.candidate_display_name,
        }

    async def _build_duplicate_snapshot(
        session: AsyncSession, submission: Submission
    ) -> dict[str, Any]:
        persona_id = submission.persona_id
        if persona_id is None:
            return {"checked": False, "exact": None, "match_type": None}

        try:
            media_type_enum = (
                submission.media_type
                if isinstance(submission.media_type, MediaType)
                else MediaType(submission.media_type)
            )
        except ValueError:
            media_type_enum = MediaType.TEXT

        duplicate_result = await quotes_service.find_exact_duplicate(
            session,
            persona_id=persona_id,
            media_type=media_type_enum,
            text_content=submission.text_content,
            file_id=submission.file_id,
            file_hash=submission.file_hash,
        )

        if duplicate_result is None:
            return {"checked": True, "exact": None, "match_type": None}

        duplicate_quote, match_type = duplicate_result
        text_preview = (duplicate_quote.text_content or "").strip() or None
        media_value = (
            duplicate_quote.media_type.value
            if isinstance(duplicate_quote.media_type, MediaType)
            else duplicate_quote.media_type
        )

        return {
            "checked": True,
            "match_type": match_type,
            "exact": {
                "id": duplicate_quote.id,
                "media_type": media_value,
                "language": duplicate_quote.language,
                "text_preview": text_preview,
                "file_id": duplicate_quote.file_id,
            },
        }

    async def _build_duplicate_snapshot(
        session: AsyncSession, submission: Submission
    ) -> dict[str, Any]:
        persona_id = submission.persona_id
        if persona_id is None:
            return {"checked": False, "exact": None, "match_type": None}

        try:
            media_type_enum = (
                submission.media_type
                if isinstance(submission.media_type, MediaType)
                else MediaType(submission.media_type)
            )
        except ValueError:
            media_type_enum = MediaType.TEXT

        duplicate_result = await quotes_service.find_exact_duplicate(
            session,
            persona_id=persona_id,
            media_type=media_type_enum,
            text_content=submission.text_content,
            file_id=submission.file_id,
            file_hash=submission.file_hash,
        )

        if duplicate_result is None:
            return {"checked": True, "exact": None, "match_type": None}

        duplicate_quote, match_type = duplicate_result
        text_preview = (duplicate_quote.text_content or "").strip() or None
        media_value = (
            duplicate_quote.media_type.value
            if isinstance(duplicate_quote.media_type, MediaType)
            else duplicate_quote.media_type
        )

        return {
            "checked": True,
            "match_type": match_type,
            "exact": {
                "id": duplicate_quote.id,
                "media_type": media_value,
                "language": duplicate_quote.language,
                "text_preview": text_preview,
                "file_id": duplicate_quote.file_id,
            },
        }

    def _format_queue_summary_line(snapshot: dict[str, Any]) -> str:
        persona_value = snapshot.get("persona_name") or snapshot.get("persona_id") or "—"
        persona_label = html.escape(str(persona_value))
        media_type_value = snapshot.get("media_type", MediaType.TEXT.value)
        try:
            media_type_enum = MediaType(media_type_value)
        except ValueError:
            media_type_enum = MediaType.TEXT
        created_at_raw = snapshot.get("created_at")
        created_at_text = "?"
        if created_at_raw:
            try:
                created_at_dt = datetime.fromisoformat(created_at_raw)
                created_at_text = created_at_dt.strftime("%Y-%m-%d %H:%M")
            except ValueError:
                created_at_text = str(created_at_raw)
        return (
            f"• #{snapshot.get('id')} – typ: <code>{html.escape(media_type_enum.value)}</code>, "
            f"persona: <i>{persona_label}</i>, zgłoszono: {created_at_text}"
        )

    def _compose_queue_summary_message(
        snapshots: list[dict[str, Any]], total_pending: int
    ) -> tuple[str, Optional[InlineKeyboardMarkup]]:
        if total_pending == 0:
            return (
                "📭 W kolejce moderacyjnej nie ma żadnych zgłoszeń.",
                _main_menu_keyboard().as_markup(),
            )

        lines = [f"📊 W kolejce moderacyjnej czeka {total_pending} zgłoszeń."]
        if total_pending > MAX_PENDING_PREVIEW:
            lines.append(
                f"Prezentuję {MAX_PENDING_PREVIEW} najstarszych wpisów oczekujących na moderację."
            )
        else:
            lines.append("Prezentuję wszystkie oczekujące wpisy.")

        if snapshots:
            lines.append("")
            lines.append("📝 Najstarsze zgłoszenia:")
            for snapshot in snapshots:
                lines.append(_format_queue_summary_line(snapshot))

        return "\n".join(lines), None

    async def _prompt_identity_persona_choice(
        target: Message | CallbackQuery,
        state: FSMContext,
        *,
        intro: Optional[str] = None,
    ) -> None:
        async with get_session() as session:
            persona_stats = await personas_service.list_personas_with_identity_stats(session)

        if not persona_stats:
            message_text = (
                "Brak dostępnych person. Dodaj nowego bota lub personę, aby móc zarządzać tożsamościami."
            )
            keyboard = _main_menu_keyboard().as_markup()
            await state.clear()
            if isinstance(target, CallbackQuery):
                await _safe_callback_answer(target)
                if target.message:
                    await target.message.answer(message_text, reply_markup=keyboard)
            else:
                await target.answer(message_text, reply_markup=keyboard)
            return

        await state.set_state(IdentityStates.choosing_persona)

        builder = InlineKeyboardBuilder()
        for summary in persona_stats:
            persona = summary.persona
            label = persona.name or f"ID {persona.id}"
            hint = _format_identity_summary(summary.active_identities, summary.total_identities)
            builder.button(
                text=f"{label} · {hint}", callback_data=f"identity:persona:{persona.id}"
            )
        builder.button(text="⬅️ Menu główne", callback_data="identity:cancel")
        builder.adjust(1)

        lines = []
        if intro:
            lines.append(intro)
        lines.append("Wybierz personę, której tożsamości chcesz aktualizować.")

        if isinstance(target, CallbackQuery):
            await _safe_callback_answer(target)
            if target.message:
                await target.message.answer("\n".join(lines), reply_markup=builder.as_markup())
        else:
            await target.answer("\n".join(lines), reply_markup=builder.as_markup())

    def _parse_identity_payload(text: str) -> Optional[dict[str, Optional[str | int]]]:
        content = (text or "").strip()
        if not content:
            return None

        user_id: Optional[int] = None
        username: Optional[str] = None
        display_name: Optional[str] = None

        fragments = [segment.strip() for segment in re.split(r"[;\n]+", content) if segment.strip()]
        if not fragments:
            return None

        for fragment in fragments:
            normalized = fragment
            if "=" not in normalized and ":" in normalized:
                normalized = normalized.replace(":", "=", 1)
            if "=" in normalized:
                key, value = normalized.split("=", 1)
                key = key.strip().lower()
                value = value.strip().strip('"\'')
            else:
                key = None
                value = normalized.strip().strip('"\'')

            if not value:
                continue

            if key in {"id", "user_id", "uid"} or (key is None and value.isdigit() and user_id is None):
                try:
                    user_id = int(value)
                except ValueError:
                    return None
                continue

            if key in {"alias", "username", "user"} or (
                key is None and value.startswith("@") and username is None
            ):
                username = value
                continue

            if key in {"name", "display_name", "display"} or key is None:
                display_name = value

        if not any([user_id, username, display_name]):
            return None

        return {
            "telegram_user_id": user_id,
            "telegram_username": username,
            "display_name": display_name,
        }

    async def _render_identity_overview(
        target: Message | CallbackQuery,
        state: FSMContext,
        persona_id: int,
        *,
        notice: Optional[str] = None,
    ) -> None:
        async with get_session() as session:
            persona = await personas_service.get_persona_by_id(session, persona_id)
            if persona is None:
                await _prompt_identity_persona_choice(
                    target,
                    state,
                    intro="Nie znaleziono wskazanej persony. Wybierz inną z listy.",
                )
                return
            identities = await identities_service.list_persona_identities(
                session, persona, include_removed=True
            )

        active = [identity for identity in identities if identity.removed_at is None]
        removed = [identity for identity in identities if identity.removed_at is not None]

        lines: list[str] = []
        if notice:
            lines.append(notice)
            lines.append("")

        persona_label = html.escape(persona.name or str(persona_id))
        lines.append(
            f"Tożsamości persony <b>{persona_label}</b> (ID: <code>{persona_id}</code>)."
        )
        lines.append(
            f"Powiązane wpisy: {_format_identity_summary(len(active), len(identities))}."
        )

        if active:
            lines.append("")
            lines.append("<b>Aktywne wpisy:</b>")
            for identity in active:
                description = html.escape(identities_service.describe_identity(identity))
                lines.append(f"• #{identity.id}: {description}")
        else:
            lines.append("")
            lines.append("Brak aktywnych wpisów. Dodaj nową tożsamość, aby rozpocząć weryfikację.")

        if removed:
            lines.append("")
            lines.append("<b>Wyłączone wpisy:</b>")
            for identity in removed:
                description = html.escape(identities_service.describe_identity(identity))
                removed_at = identity.removed_at.strftime("%Y-%m-%d %H:%M") if identity.removed_at else "—"
                lines.append(f"• #{identity.id}: {description} (wyłączono {removed_at})")

        lines.append("")
        lines.append(
            "Możesz zdefiniować wiele wpisów, aby obsłużyć alternatywne konta lub zmiany użytkownika."
        )

        builder = InlineKeyboardBuilder()
        builder.button(text="➕ Dodaj tożsamość", callback_data="identity:add")
        if active:
            builder.button(text="🗑 Usuń tożsamość", callback_data="identity:remove")
        builder.button(text="👤 Zmień personę", callback_data="identity:change_persona")
        builder.button(text="⬅️ Menu główne", callback_data="identity:cancel")
        builder.adjust(1)

        if isinstance(target, CallbackQuery):
            await _safe_callback_answer(target)
            if target.message:
                await target.message.answer("\n".join(lines), reply_markup=builder.as_markup())
        else:
            await target.answer("\n".join(lines), reply_markup=builder.as_markup())

    async def _configure_admin_commands() -> None:
        try:
            chat_id = int(admin_chat_id)
        except (TypeError, ValueError):
            logger.warning(
                "Nie można ustawić komend – niepoprawny identyfikator czatu administracyjnego: %r",
                admin_chat_id,
            )
            return

        commands = [
            BotCommand(command="start", description="Rozpocznij pracę z botem"),
            BotCommand(command="menu", description="Pokaż menu główne"),
            BotCommand(command="cancel", description="Przerwij bieżącą operację"),
            BotCommand(command="clear_queue", description="Wyczyść kolejkę moderacji"),
        ]

        try:
            await bot.set_my_commands(commands, scope=BotCommandScopeChat(chat_id=chat_id))
        except TelegramBadRequest as exc:
            logger.warning("Nie udało się ustawić komend w czacie administracyjnym: %s", exc)

    dispatcher.startup.register(_configure_admin_commands)

    admin_router = Router(name=f"admin-router-{bot_id or 'default'}")
    admin_router.message.filter(lambda message: _is_admin_chat_id(message.chat.id))
    admin_router.callback_query.filter(
        lambda callback: callback.message is not None
        and _is_admin_chat_id(callback.message.chat.id)
    )

    async def _send_menu(
        target: Message | CallbackQuery,
        state: FSMContext,
        *,
        intro: Optional[str] = None,
    ) -> None:
        await state.clear()
        text_lines = []
        if intro:
            text_lines.append(intro)
        text_lines.append("Wybierz akcję z przycisków poniżej.")
        text_lines.append("")
        text_lines.append("<b>Komendy tekstowe:</b>")
        text_lines.append("• /menu – pokaż menu główne.")
        text_lines.append("• /cancel lub /anuluj – przerwij bieżącą operację.")
        text_lines.append(
            "• /clear_queue (oraz aliasy /clear-queue, /clear-queque, /panic) – wyczyść kolejkę moderacyjną."
        )

        keyboard = _main_menu_keyboard().as_markup()
        if isinstance(target, CallbackQuery):
            await _safe_callback_answer(target)
            if target.message:
                await target.message.answer("\n".join(text_lines), reply_markup=keyboard)
        else:
            await target.answer("\n".join(text_lines), reply_markup=keyboard)

    @admin_router.message(CommandStart())
    async def handle_start(message: Message, state: FSMContext) -> None:
        intro_lines = [
            f"Cześć! Jestem bot <b>{resolved_display_name}</b>.",
            "Od teraz możesz zarządzać platformą bezpośrednio z tego czatu.",
        ]
        if moderator_chat_id:
            intro_lines.append(
                f"Ten czat jest administracyjnym centrum dowodzenia (ID: <code>{moderator_chat_id}</code>)."
            )
        await _send_menu(message, state, intro="\n".join(intro_lines))

    @admin_router.message(Command("menu"))
    async def handle_menu(message: Message, state: FSMContext) -> None:
        await _send_menu(message, state, intro="Menu główne")

    @admin_router.callback_query(F.data == "menu:identities")
    async def handle_identity_menu(callback: CallbackQuery, state: FSMContext) -> None:
        await _prompt_identity_persona_choice(
            callback, state, intro="Zarządzanie tożsamościami persony."
        )

    @admin_router.callback_query(lambda c: c.data == "identity:cancel")
    async def handle_identity_cancel(callback: CallbackQuery, state: FSMContext) -> None:
        await _send_menu(callback, state, intro="Menu główne")

    @admin_router.callback_query(
        IdentityStates.choosing_persona,
        lambda c: c.data is not None and c.data.startswith("identity:persona:"),
    )
    async def handle_identity_persona_choice(callback: CallbackQuery, state: FSMContext) -> None:
        data_raw = (callback.data or "").split(":")
        try:
            persona_id = int(data_raw[-1])
        except (ValueError, IndexError):
            await _safe_callback_answer(callback, "Niepoprawna persona.", show_alert=True)
            return

        await state.update_data(identity_persona_id=persona_id)
        await state.set_state(IdentityStates.managing_persona)
        await _render_identity_overview(callback, state, persona_id)

    @admin_router.callback_query(IdentityStates.managing_persona, F.data == "identity:change_persona")
    async def handle_identity_change_persona(
        callback: CallbackQuery, state: FSMContext
    ) -> None:
        await state.update_data(identity_persona_id=None)
        await _prompt_identity_persona_choice(
            callback, state, intro="Wybierz inną personę do aktualizacji tożsamości."
        )

    @admin_router.callback_query(IdentityStates.managing_persona, F.data == "identity:add")
    async def handle_identity_add(callback: CallbackQuery, state: FSMContext) -> None:
        data = await state.get_data()
        if data.get("identity_persona_id") is None:
            await _prompt_identity_persona_choice(
                callback, state, intro="Wybierz najpierw personę, a następnie dodaj tożsamość."
            )
            return

        await state.set_state(IdentityStates.waiting_identity_payload)
        await _safe_callback_answer(callback)
        instructions = (
            "Wyślij dane tożsamości w jednej wiadomości. Możesz użyć formatu:\n"
            "<code>id=123456789\nalias=@przyklad\nname=Jan Kowalski</code>\n"
            "Wystarczy podać dowolne z pól <code>id</code>, <code>alias</code> lub <code>name</code>.\n"
            "Aby anulować, wpisz /cancel."
        )
        if callback.message:
            await callback.message.answer(instructions)

    @admin_router.message(IdentityStates.waiting_identity_payload)
    async def handle_identity_payload(message: Message, state: FSMContext) -> None:
        data = await state.get_data()
        persona_id_raw = data.get("identity_persona_id")
        if persona_id_raw is None:
            await message.answer("Brak wybranej persony. Wybierz ją ponownie z listy.")
            await _prompt_identity_persona_choice(
                message, state, intro="Wybierz personę, której tożsamość chcesz uzupełnić."
            )
            return

        parsed = _parse_identity_payload(message.text or message.caption or "")
        if not parsed:
            await message.answer(
                "Nie rozumiem tego formatu. Skorzystaj z kluczy <code>id</code>, <code>alias</code> lub "
                "<code>name</code> – każdy w osobnej linii lub oddzielone średnikiem."
            )
            return

        async with get_session() as session:
            persona = await personas_service.get_persona_by_id(session, int(persona_id_raw))
            if persona is None:
                await message.answer("Wybrana persona już nie istnieje. Wybierz inną.")
                await _prompt_identity_persona_choice(
                    message, state, intro="Wybierz personę, której tożsamości chcesz zarządzać."
                )
                return

            identity = await identities_service.add_identity(
                session,
                persona,
                telegram_user_id=parsed.get("telegram_user_id"),
                telegram_username=parsed.get("telegram_username"),
                display_name=parsed.get("display_name"),
                admin_user_id=message.from_user.id if message.from_user else None,
                admin_chat_id=message.chat.id,
            )
            description = identities_service.describe_identity(identity)
            await session.commit()

        await state.set_state(IdentityStates.managing_persona)
        await message.answer(
            f"✅ Zapisano tożsamość: <i>{html.escape(description)}</i>."
        )
        await _render_identity_overview(message, state, int(persona_id_raw))

    @admin_router.callback_query(IdentityStates.managing_persona, F.data == "identity:remove")
    async def handle_identity_remove_start(
        callback: CallbackQuery, state: FSMContext
    ) -> None:
        data = await state.get_data()
        persona_id_raw = data.get("identity_persona_id")
        if persona_id_raw is None:
            await _prompt_identity_persona_choice(
                callback, state, intro="Wybierz personę, dla której chcesz usunąć tożsamość."
            )
            return

        async with get_session() as session:
            persona = await personas_service.get_persona_by_id(session, int(persona_id_raw))
            if persona is None:
                await _prompt_identity_persona_choice(
                    callback, state, intro="Wybrana persona została usunięta. Wybierz inną."
                )
                return
            active_identities = await identities_service.list_persona_identities(
                session, persona, include_removed=False
            )

        if not active_identities:
            await _safe_callback_answer(
                callback,
                "Brak aktywnych wpisów do wyłączenia.",
                show_alert=True,
            )
            return

        builder = InlineKeyboardBuilder()
        for identity in active_identities:
            label = f"#{identity.id}: {identities_service.describe_identity(identity)}"
            if len(label) > 60:
                label = label[:57] + "…"
            builder.button(text=label, callback_data=f"identity:remove:{identity.id}")
        builder.button(text="⬅️ Anuluj", callback_data="identity:remove:cancel")
        builder.adjust(1)

        await state.set_state(IdentityStates.choosing_identity_to_remove)
        await _safe_callback_answer(callback)
        if callback.message:
            await callback.message.answer(
                "Wybierz wpis, który chcesz wyłączyć.", reply_markup=builder.as_markup()
            )

    @admin_router.callback_query(
        IdentityStates.choosing_identity_to_remove,
        F.data == "identity:remove:cancel",
    )
    async def handle_identity_remove_cancel(
        callback: CallbackQuery, state: FSMContext
    ) -> None:
        await state.set_state(IdentityStates.managing_persona)
        data = await state.get_data()
        persona_id_raw = data.get("identity_persona_id")
        if persona_id_raw is None:
            await _prompt_identity_persona_choice(
                callback, state, intro="Wybierz personę, której tożsamości chcesz zobaczyć."
            )
            return
        await _render_identity_overview(
            callback,
            state,
            int(persona_id_raw),
            notice="Anulowano wybór tożsamości do usunięcia.",
        )

    @admin_router.callback_query(
        IdentityStates.choosing_identity_to_remove,
        lambda c: c.data is not None
        and c.data.startswith("identity:remove:")
        and c.data != "identity:remove:cancel",
    )
    async def handle_identity_remove_confirm(
        callback: CallbackQuery, state: FSMContext
    ) -> None:
        try:
            identity_id = int((callback.data or "").rsplit(":", 1)[-1])
        except (ValueError, IndexError):
            await _safe_callback_answer(callback, "Niepoprawny wpis.", show_alert=True)
            return

        data = await state.get_data()
        persona_id_raw = data.get("identity_persona_id")
        if persona_id_raw is None:
            await _prompt_identity_persona_choice(
                callback, state, intro="Wybierz personę, której tożsamości chcesz zarządzać."
            )
            return

        async with get_session() as session:
            identity = await identities_service.get_identity_by_id(session, identity_id)
            if identity is None or identity.persona_id != int(persona_id_raw):
                await _safe_callback_answer(
                    callback, "Nie znaleziono wskazanej tożsamości.", show_alert=True
                )
                await state.set_state(IdentityStates.managing_persona)
                await _render_identity_overview(callback, state, int(persona_id_raw))
                return

            description = identities_service.describe_identity(identity)
            await identities_service.remove_identity(
                session,
                identity,
                admin_user_id=callback.from_user.id if callback.from_user else None,
                admin_chat_id=callback.message.chat.id if callback.message else None,
            )
            await session.commit()

        await state.set_state(IdentityStates.managing_persona)
        await _render_identity_overview(
            callback,
            state,
            int(persona_id_raw),
            notice=(
                f"🗑 Wyłączono wpis #{identity_id}: <i>{html.escape(description)}</i>."
            ),
        )

    @admin_router.message(Command("cancel"))
    @admin_router.message(Command("anuluj"))
    async def handle_cancel(message: Message, state: FSMContext) -> None:
        if await state.get_state() is None:
            await message.answer("Nic nie było w toku. Wybierz akcję z menu.")
            return
        await state.clear()
        await message.answer("Operacja przerwana. Wracam do menu głównego.")
        await _send_menu(message, state)

    @admin_router.message(Command(commands=["clear_queue", "clear-queue", "clear-queque", "panic"]))
    async def handle_clear_queue(message: Message, state: FSMContext) -> None:
        async with get_session() as session:
            removed = await moderation_service.purge_pending_submissions(
                session, persona_id=current_persona_id
            )
            await session.commit()

        await state.clear()

        if removed == 0:
            response = "📭 Kolejka moderacyjna była już pusta."
        elif removed == 1:
            response = "🧹 Usunięto 1 zgłoszenie z kolejki moderacyjnej."
        else:
            response = f"🧹 Usunięto {removed} zgłoszeń z kolejki moderacyjnej."

        await message.answer(response)
        await _send_menu(message, state)

    @admin_router.message(Command("del"))
    async def handle_delete_quote(message: Message, command: CommandObject) -> None:
        if current_persona_id is None:
            await message.answer(
                "Ten bot nie ma przypisanej persony – nie mogę usuwać cytatów."
            )
            return

        argument_text = (command.args or "").strip() if command else ""
        if not argument_text:
            await message.answer("Podaj numer cytatu do usunięcia, np. /del 123.")
            return

        candidate = argument_text.split()[0]
        try:
            quote_id = int(candidate)
        except ValueError:
            await message.answer("ID cytatu musi być liczbą, np. /del 123.")
            return

        async with get_session() as session:
            quote = await quotes_service.get_quote_by_id(session, quote_id)
            if quote is None:
                await message.answer(f"Nie znaleziono cytatu o ID {quote_id}.")
                return

            if quote.persona_id != current_persona_id:
                await message.answer(
                    "Nie mogę usunąć tego cytatu – należy do innej persony."
                )
                return

            media_value = (
                quote.media_type.value
                if isinstance(quote.media_type, MediaType)
                else str(quote.media_type)
            )
            text_preview = (quote.text_content or "").strip()
            file_id = quote.file_id or ""

            await quotes_service.delete_quote(
                session,
                quote,
                removed_by_user_id=message.from_user.id if message.from_user else None,
                removed_in_chat_id=message.chat.id,
            )
            await session.commit()

        lines = [f"🗑 Usunięto cytat #{quote_id}."]
        lines.append(f"Typ: <code>{html.escape(media_value)}</code>.")
        if file_id:
            lines.append(f"Plik: <code>{html.escape(file_id)}</code>")
        if text_preview:
            lines.append("")
            lines.append(f"<blockquote>{html.escape(text_preview[:200])}</blockquote>")

        await message.answer("\n".join(lines))

    @admin_router.callback_query(F.data == "menu:main")
    async def handle_back_to_menu(callback: CallbackQuery, state: FSMContext) -> None:
        await _send_menu(callback, state, intro="Menu główne")

    @admin_router.callback_query(F.data == "menu:refresh_tokens")
    async def handle_refresh_tokens(callback: CallbackQuery, state: FSMContext) -> None:
        await bots_service.refresh_bot_token_cache()
        await _safe_callback_answer(callback, "Cache tokenów został odświeżony.", show_alert=False)

    @admin_router.callback_query(F.data == "menu:list_bots")
    async def handle_list_bots(callback: CallbackQuery, state: FSMContext) -> None:
        await state.clear()
        async with get_session() as session:
            bots = await bots_service.list_bots(session)
            persona_stats = await personas_service.list_personas_with_identity_stats(session)

        stats_by_persona = {
            summary.persona.id: summary for summary in persona_stats
        }

        if not bots:
            text = "🚫 Brak aktywnych botów. Wybierz „Dodaj bota”, aby rozpocząć."
        else:
            lines = ["<b>Aktywne boty:</b>"]
            for bot_entry in bots:
                persona_name = bot_entry.persona.name if bot_entry.persona else "—"
                lines.append(
                    f"• <b>{bot_entry.display_name}</b> (persona: <i>{persona_name}</i>, ID: <code>{bot_entry.id}</code>)"
                )
                if bot_entry.persona_id in stats_by_persona:
                    summary = stats_by_persona[bot_entry.persona_id]
                    identity_note = _format_identity_summary(
                        summary.active_identities, summary.total_identities
                    )
                else:
                    identity_note = "brak tożsamości"
                lines.append(f"    ↳ Tożsamości: {identity_note}")
            text = "\n".join(lines)

        await _safe_callback_answer(callback)
        if callback.message:
            await callback.message.answer(text, reply_markup=_main_menu_keyboard().as_markup())

    async def _snapshot_submission(
        session: AsyncSession, submission: Submission
    ) -> dict[str, Any]:
        persona = submission.__dict__.get("persona")

        duplicate_info = await _build_duplicate_snapshot(session, submission)

        return {
            "id": submission.id,
            "persona_id": submission.persona_id,
            "persona_name": persona.name if persona else None,
            "submitted_by_user_id": submission.submitted_by_user_id,
            "submitted_chat_id": submission.submitted_chat_id,
            "submitted_by_username": submission.submitted_by_username,
            "submitted_by_name": submission.submitted_by_name,
            "quoted_user_id": submission.quoted_user_id,
            "quoted_username": submission.quoted_username,
            "quoted_name": submission.quoted_name,
            "media_type": submission.media_type.value if isinstance(submission.media_type, MediaType) else str(submission.media_type),
            "text_content": submission.text_content or "",
            "file_id": submission.file_id,
            "created_at": submission.created_at.isoformat(),
            "identity_check": _build_identity_snapshot(submission),
            "duplicate_check": duplicate_info,
        }

    async def _fetch_pending_snapshots(
        *, exclude_ids: Optional[Iterable[int]] = None
    ) -> tuple[list[dict[str, Any]], int]:
        persona_filter = current_persona_id if current_persona_id is not None else None
        async with get_session() as session:
            total_pending = await moderation_service.count_pending_submissions(
                session, persona_id=persona_filter
            )
            submissions = await moderation_service.list_pending_submissions(
                session,
                persona_id=persona_filter,
                limit=MAX_PENDING_PREVIEW,
                exclude_ids=exclude_ids,
            )
            snapshots: list[dict[str, Any]] = []
            for item in submissions:
                snapshots.append(await _snapshot_submission(session, item))
        return snapshots, total_pending

    async def _compose_submission_view(
        snapshot: dict[str, Any],
        *,
        queue_size: Optional[int] = None,
        preview_limit: Optional[int] = None,
    ) -> tuple[str, InlineKeyboardMarkup, MediaType]:
        try:
            created_at_dt = datetime.fromisoformat(snapshot["created_at"])
            created_at_text = created_at_dt.strftime("%Y-%m-%d %H:%M:%S")
        except (KeyError, ValueError):
            created_at_text = snapshot.get("created_at", "")

        persona_name = snapshot.get("persona_name") or (await _ensure_persona_details())[0]
        persona_label_source = (
            persona_name
            if persona_name
            else snapshot.get("persona_id")
            or current_persona_id
            or "—"
        )
        persona_label = html.escape(str(persona_label_source))

        media_type_value = snapshot.get("media_type", MediaType.TEXT.value)
        try:
            media_type_enum = MediaType(media_type_value)
        except ValueError:
            media_type_enum = MediaType.TEXT

        lines = [
            f"<b>Moderacja – zgłoszenie #{snapshot['id']}</b>",
            f"Persona: <i>{persona_label}</i>",
            f"Użytkownik: {_format_user_link(snapshot.get('submitted_by_user_id'))}",
            f"Czat: <code>{snapshot.get('submitted_chat_id')}</code>",
            f"Typ: <code>{media_type_enum.value}</code>",
            f"Zgłoszono: {created_at_text}",
        ]

        if queue_size is not None:
            if queue_size == 1:
                queue_line = "W kolejce: 1 zgłoszenie (łącznie z tym wpisem)."
            else:
                queue_line = f"W kolejce: {queue_size} zgłoszeń."
            lines.append(queue_line)
            if preview_limit is not None and queue_size > preview_limit:
                lines.append(
                    f"Wyświetlam {preview_limit} najstarszych wpisów do moderacji."
                )

        username_value = snapshot.get("submitted_by_username")
        if username_value:
            username_clean = username_value[1:] if username_value.startswith("@") else username_value
            if username_clean:
                lines.append(f"Alias: <code>@{html.escape(username_clean)}</code>")

        display_name_value = snapshot.get("submitted_by_name")
        if display_name_value:
            lines.append(f"Nazwa: <i>{html.escape(display_name_value)}</i>")

        quoted_user_id = snapshot.get("quoted_user_id")
        quoted_username = snapshot.get("quoted_username")
        quoted_name = snapshot.get("quoted_name")
        if quoted_user_id is not None:
            lines.append(
                f"Cytowany użytkownik: {_format_user_link(quoted_user_id)}"
            )
        if quoted_username:
            username_clean = quoted_username[1:] if quoted_username.startswith("@") else quoted_username
            if username_clean:
                lines.append(
                    f"Alias cytowanego: <code>@{html.escape(username_clean)}</code>"
                )
        if quoted_name:
            lines.append(f"Nazwa cytowanego: <i>{html.escape(quoted_name)}</i>")

        identity_info = snapshot.get("identity_check") or {}
        identity_matched = identity_info.get("matched")
        matched_fields = identity_info.get("matched_fields") or []
        if identity_matched:
            field_text = _format_identity_fields(matched_fields)
            suffix = f" ({field_text})" if field_text else ""
            lines.append(f"Tożsamość: ✅ potwierdzono{suffix}.")
            matched_identity_desc = identity_info.get("matched_identity")
            if matched_identity_desc:
                lines.append(f"Źródło dopasowania: <i>{html.escape(matched_identity_desc)}</i>")
        else:
            available = identity_info.get("available") or []
            partial = identity_info.get("partial") or []
            if not available:
                lines.append("Tożsamość: ⚠️ brak zdefiniowanych tożsamości dla tej persony.")
            else:
                lines.append("Tożsamość: ❌ brak zgodności z zapisanymi tożsamościami.")
                details_added = False
                if partial:
                    lines.append("")
                    lines.append("Częściowe dopasowania:")
                    for item in partial:
                        descriptor_text = item.get("identity")
                        fields = item.get("fields") or []
                        field_text = _format_identity_fields(fields)
                        if descriptor_text and field_text:
                            lines.append(
                                f"• {html.escape(descriptor_text)} ({html.escape(field_text)})"
                            )
                        elif descriptor_text:
                            lines.append(f"• {html.escape(descriptor_text)}")
                    details_added = True
                if available:
                    if not details_added:
                        lines.append("")
                    lines.append("Zdefiniowane tożsamości:")
                    for descriptor_text in available:
                        lines.append(f"• {html.escape(descriptor_text)}")

        duplicate_info = snapshot.get("duplicate_check") or {}
        duplicate_entry = duplicate_info.get("exact")
        match_type = duplicate_info.get("match_type")

        if duplicate_entry:
            lines.append("")
            lines.append("⚠️ <b>W bazie znajduje się identyczny cytat.</b>")
            lines.append(
                f"ID w bazie: <code>{duplicate_entry['id']}</code> (typ: <code>{html.escape(str(duplicate_entry.get('media_type') or ''))}</code>)"
            )
            if match_type == "text":
                lines.append("Powód: treść zgłoszenia odpowiada zapisanej w bazie.")
            elif match_type == "file_hash":
                lines.append("Powód: hash pliku zgadza się z istniejącym cytatem.")
            elif match_type == "file_id":
                lines.append("Powód: Telegram zwrócił identyczny identyfikator pliku.")

            preview_text = duplicate_entry.get("text_preview")
            if preview_text:
                lines.append("")
                lines.append(f"<blockquote>{html.escape(preview_text)}</blockquote>")
            else:
                duplicate_file = duplicate_entry.get("file_id")
                if duplicate_file:
                    lines.append(f"Plik: <code>{html.escape(duplicate_file)}</code>")
        elif duplicate_info.get("checked") is False:
            lines.append("")
            lines.append("ℹ️ Nie udało się zweryfikować duplikatów (brak przypisanej persony).")

        text_content = snapshot.get("text_content") or ""
        if text_content.strip():
            lines.append("")
            lines.append(f"<blockquote>{html.escape(text_content.strip())}</blockquote>")

        keyboard = InlineKeyboardBuilder()
        submission_id = snapshot["id"]
        keyboard.button(text="✅ Dodaj", callback_data=f"moderation:approve:{submission_id}")
        keyboard.button(text="❌ Odrzuć", callback_data=f"moderation:reject:{submission_id}")
        keyboard.button(text="⏭ Pomiń", callback_data=f"moderation:skip:{submission_id}")
        keyboard.button(text="↩️ Menu", callback_data="menu:main")
        keyboard.adjust(2, 1, 1)

        return "\n".join(lines), keyboard.as_markup(), media_type_enum

    async def _send_submission_preview(
        message: Message,
        snapshot: dict[str, Any],
        *,
        queue_size: Optional[int] = None,
        preview_limit: Optional[int] = None,
    ) -> None:
        text, keyboard_markup, media_type_enum = await _compose_submission_view(
            snapshot, queue_size=queue_size, preview_limit=preview_limit
        )
        file_id = snapshot.get("file_id")

        if file_id:
            caption = f"Zgłoszenie #{snapshot['id']} – podgląd"
            try:
                if media_type_enum == MediaType.IMAGE:
                    await message.answer_photo(file_id, caption=caption)
                elif media_type_enum == MediaType.AUDIO:
                    await message.answer_audio(file_id, caption=caption)
            except TelegramBadRequest:
                pass

        await message.answer(text, reply_markup=keyboard_markup)

    async def _announce_created_quote(
        bot_instance: Bot, chat_id: int, quote_snapshot: dict[str, Any]
    ) -> None:
        quote_id = quote_snapshot["id"]
        raw_media = quote_snapshot.get("media_type", MediaType.TEXT)
        try:
            media_type = (
                raw_media
                if isinstance(raw_media, MediaType)
                else MediaType(str(raw_media))
            )
        except ValueError:
            media_type = MediaType.TEXT

        text_content = (quote_snapshot.get("text_content") or "").strip()
        file_id = quote_snapshot.get("file_id") or None
        header = f"🆕 Cytat #{quote_id}"

        async def _send_text_summary(extra_notice: Optional[str] = None) -> None:
            lines = [header]
            if extra_notice:
                lines.append(extra_notice)
            if text_content:
                lines.append("")
                lines.append(f"<blockquote>{html.escape(text_content)}</blockquote>")
            await bot_instance.send_message(chat_id, "\n".join(lines))

        if media_type == MediaType.TEXT or not file_id:
            notice = None if text_content else "Brak treści tekstowej."
            await _send_text_summary(notice)
            return

        caption_lines = [header]
        if text_content:
            caption_lines.append("")
            caption_lines.append(text_content)
        caption = "\n".join(caption_lines)

        try:
            if media_type == MediaType.IMAGE:
                await bot_instance.send_photo(chat_id, file_id, caption=caption)
                return
            if media_type == MediaType.AUDIO:
                await bot_instance.send_audio(chat_id, file_id, caption=caption)
                return
        except TelegramBadRequest:
            notice = "Nie udało się przesłać pliku cytatu."
            if file_id:
                notice += f" ID pliku: <code>{html.escape(file_id)}</code>"
            await _send_text_summary(notice)
            return

        await _send_text_summary(None if text_content else "Brak treści tekstowej.")

    async def _notify_submission(message_bot: Bot, chat_id: int, snapshot: dict[str, Any]) -> None:
        text, keyboard_markup, media_type_enum = await _compose_submission_view(snapshot)
        file_id = snapshot.get("file_id")

        if file_id:
            caption = f"Zgłoszenie #{snapshot['id']} – podgląd"
            try:
                if media_type_enum == MediaType.IMAGE:
                    await message_bot.send_photo(chat_id, file_id, caption=caption)
                elif media_type_enum == MediaType.AUDIO:
                    await message_bot.send_audio(chat_id, file_id, caption=caption)
            except TelegramBadRequest:
                pass

        await message_bot.send_message(chat_id, text, reply_markup=keyboard_markup)

    async def _show_next_submission(
        target: Message | CallbackQuery,
        state: FSMContext,
        *,
        reset_skip: bool = False,
        announce_queue: bool = False,
    ) -> None:
        message_obj: Optional[Message]
        if isinstance(target, CallbackQuery):
            await _safe_callback_answer(target)
            message_obj = target.message
        else:
            message_obj = target

        if message_obj is None:
            return

        data = await state.get_data()
        skipped_ids = set()
        if not reset_skip:
            skipped_ids = set(int(x) for x in data.get("moderation_skipped", []))

        snapshots, total_pending = await _fetch_pending_snapshots(
            exclude_ids=skipped_ids if skipped_ids else None
        )

        if announce_queue:
            summary_text, summary_markup = _compose_queue_summary_message(
                snapshots, total_pending
            )
            await message_obj.answer(summary_text, reply_markup=summary_markup)
            if total_pending == 0:
                await state.update_data(
                    moderation_current_submission=None,
                    moderation_current_snapshot=None,
                    moderation_skipped=[],
                )
                return

        for snapshot in snapshots:
            if snapshot["id"] in skipped_ids:
                continue
            skipped_ids.discard(snapshot["id"])
            await state.update_data(
                moderation_current_submission=snapshot["id"],
                moderation_current_snapshot=snapshot,
                moderation_skipped=list(skipped_ids),
            )
            await _send_submission_preview(
                message_obj,
                snapshot,
                queue_size=total_pending,
                preview_limit=MAX_PENDING_PREVIEW,
            )
            return

        await state.update_data(
            moderation_current_submission=None,
            moderation_current_snapshot=None,
            moderation_skipped=[],
        )
        await message_obj.answer(
            "Brak oczekujących zgłoszeń.",
            reply_markup=_main_menu_keyboard().as_markup(),
        )

    @admin_router.callback_query(F.data == "menu:moderation")
    async def handle_moderation_menu(callback: CallbackQuery, state: FSMContext) -> None:
        await state.set_state(ModerationStates.reviewing)
        await state.update_data(moderation_skipped=[])
        await _show_next_submission(
            callback, state, reset_skip=True, announce_queue=True
        )

    @admin_router.callback_query(lambda c: c.data is not None and c.data.startswith("moderation:approve:"))
    async def handle_moderation_approve(callback: CallbackQuery, state: FSMContext) -> None:
        submission_id_raw = (callback.data or "").rsplit(":", 1)[-1]
        try:
            submission_id = int(submission_id_raw)
        except ValueError:
            await _safe_callback_answer(callback, "Niepoprawne zgłoszenie.", show_alert=True)
            return

        created_quote_snapshot: Optional[dict[str, Any]] = None
        async with get_session() as session:
            submission = await moderation_service.get_submission_by_id(session, submission_id)
            if submission is None or submission.status != ModerationStatus.PENDING:
                await _safe_callback_answer(
                    callback,
                    "To zgłoszenie zostało już przetworzone.",
                    show_alert=True,
                )
                await state.update_data(moderation_skipped=[])
                await _show_next_submission(callback, state, reset_skip=True)
                return
            identity_result = identities_service.evaluate_submission_identity(submission)
            if not identity_result.matched:
                if not identity_result.descriptors:
                    reason = "Nie można zatwierdzić – brak zdefiniowanych tożsamości dla tej persony."
                else:
                    reason = "Nie można zatwierdzić – nadawca nie pasuje do zapisanych tożsamości."
                    if identity_result.partial_matches:
                        descriptor, fields = identity_result.partial_matches[0]
                        descriptor_text = identities_service.describe_identity(descriptor)
                        field_text = _format_identity_fields(fields)
                        if descriptor_text and field_text:
                            reason += f" Najbliższe dopasowanie: {descriptor_text} ({field_text})."
                await _safe_callback_answer(callback, reason, show_alert=True)
                return
            moderator_user_id = callback.from_user.id if callback.from_user else None
            moderator_chat_id = callback.message.chat.id if callback.message else None
            await moderation_service.decide_submission(
                session,
                submission,
                moderator_user_id=moderator_user_id,
                moderator_chat_id=moderator_chat_id,
                action=ModerationStatus.APPROVED,
            )
            quote = await quotes_service.create_quote_from_submission(session, submission)
            media_value = quote.media_type
            if not isinstance(media_value, MediaType):
                try:
                    media_value = MediaType(str(media_value))
                except ValueError:
                    media_value = MediaType.TEXT
            created_quote_snapshot = {
                "id": quote.id,
                "media_type": media_value,
                "text_content": quote.text_content,
                "file_id": quote.file_id,
            }
            submitted_chat_id = submission.submitted_chat_id
            await session.commit()

        await _safe_callback_answer(callback, "Zgłoszenie zatwierdzone.", show_alert=False)

        if (
            submitted_chat_id
            and callback.message is not None
            and submitted_chat_id != callback.message.chat.id
        ):
            try:
                await callback.message.bot.send_message(
                    submitted_chat_id,
                    "✅ Dziękujemy! Twój cytat został zaakceptowany.",
                )
            except TelegramBadRequest:
                pass

        await state.update_data(moderation_skipped=[])
        await _show_next_submission(callback, state, reset_skip=True)

        if callback.message and created_quote_snapshot:
            await _announce_created_quote(
                callback.message.bot, callback.message.chat.id, created_quote_snapshot
            )

    @admin_router.callback_query(lambda c: c.data is not None and c.data.startswith("moderation:reject:"))
    async def handle_moderation_reject(callback: CallbackQuery, state: FSMContext) -> None:
        submission_id_raw = (callback.data or "").rsplit(":", 1)[-1]
        try:
            submission_id = int(submission_id_raw)
        except ValueError:
            await _safe_callback_answer(callback, "Niepoprawne zgłoszenie.", show_alert=True)
            return

        async with get_session() as session:
            submission = await moderation_service.get_submission_by_id(session, submission_id)
            if submission is None or submission.status != ModerationStatus.PENDING:
                await _safe_callback_answer(
                    callback,
                    "To zgłoszenie zostało już przetworzone.",
                    show_alert=True,
                )
                await state.update_data(moderation_skipped=[])
                await _show_next_submission(callback, state, reset_skip=True)
                return

            moderator_user_id = callback.from_user.id if callback.from_user else None
            moderator_chat_id = callback.message.chat.id if callback.message else None
            await moderation_service.decide_submission(
                session,
                submission,
                moderator_user_id=moderator_user_id,
                moderator_chat_id=moderator_chat_id,
                action=ModerationStatus.REJECTED,
                notes=None,
            )
            submitted_chat_id = submission.submitted_chat_id
            await session.commit()

        await _safe_callback_answer(callback, "Zgłoszenie odrzucone.", show_alert=False)

        if (
            submitted_chat_id
            and callback.message is not None
            and submitted_chat_id != callback.message.chat.id
        ):
            try:
                await callback.message.bot.send_message(
                    submitted_chat_id,
                    "❌ Twoja propozycja została odrzucona.",
                )
            except TelegramBadRequest:
                pass

        await state.update_data(moderation_skipped=[])
        await _show_next_submission(callback, state, reset_skip=True)

    @admin_router.callback_query(lambda c: c.data is not None and c.data.startswith("moderation:skip:"))
    async def handle_moderation_skip(callback: CallbackQuery, state: FSMContext) -> None:
        submission_id_raw = (callback.data or "").rsplit(":", 1)[-1]
        try:
            submission_id = int(submission_id_raw)
        except ValueError:
            await _safe_callback_answer(callback, "Niepoprawne zgłoszenie.", show_alert=True)
            return

        data = await state.get_data()
        skipped = set(int(x) for x in data.get("moderation_skipped", []))
        skipped.add(submission_id)
        await state.update_data(moderation_skipped=list(skipped))
        await _safe_callback_answer(callback, "Pominięto.")
        await _show_next_submission(callback, state)

    @admin_router.callback_query(F.data == "menu:edit_bot")
    async def handle_edit_bot(callback: CallbackQuery, state: FSMContext) -> None:
        await state.clear()
        async with get_session() as session:
            bots = await bots_service.list_bots(session)

        if not bots:
            await _safe_callback_answer(callback)
            if callback.message:
                await callback.message.answer(
                    "🚫 Brak botów do edycji. Wybierz „Dodaj bota”, aby utworzyć nowy rekord.",
                    reply_markup=_main_menu_keyboard().as_markup(),
                )
            return

        keyboard_builder = InlineKeyboardBuilder()
        for bot_entry in bots:
            keyboard_builder.button(
                text=f"{bot_entry.display_name} (ID: {bot_entry.id})",
                callback_data=f"edit_bot:{bot_entry.id}",
            )
        keyboard_builder.button(text="↩️ Wróć", callback_data="menu:main")
        keyboard_builder.adjust(1)

        await state.set_state(EditBotStates.choosing_bot)
        await _safe_callback_answer(callback)
        if callback.message:
            await callback.message.answer(
                "Wybierz bota, którego chcesz edytować.",
                reply_markup=keyboard_builder.as_markup(),
            )

    @admin_router.callback_query(
        EditBotStates.choosing_bot, lambda c: c.data is not None and c.data.startswith("edit_bot:")
    )
    async def handle_edit_bot_choice(callback: CallbackQuery, state: FSMContext) -> None:
        bot_id_raw = (callback.data or "").split(":", 1)[1]
        try:
            bot_id = int(bot_id_raw)
        except ValueError:
            await _safe_callback_answer(
                callback,
                "Niepoprawny identyfikator bota.",
                show_alert=True,
            )
            return

        async with get_session() as session:
            bot_record = await bots_service.get_bot_by_id(session, bot_id)

        if bot_record is None:
            await _safe_callback_answer(
                callback,
                "Nie znaleziono bota. Odśwież listę i spróbuj ponownie.",
                show_alert=True,
            )
            return

        persona_name = bot_record.persona.name if bot_record.persona else "—"
        await state.update_data(
            bot_id=bot_record.id,
            current_token=bot_record.api_token,
            current_display_name=bot_record.display_name,
            current_persona_id=bot_record.persona_id,
            current_persona_name=persona_name,
        )
        await state.set_state(EditBotStates.waiting_token)
        await _safe_callback_answer(callback)
        if callback.message:
            await callback.message.answer(
                "Wybrano bota <b>{name}</b> (ID: <code>{id}</code>).\n"
                "Wyślij nowy token lub '-' aby pozostawić bez zmian.\n"
                "Możesz przerwać w dowolnym momencie poleceniem /anuluj.".format(
                    name=bot_record.display_name,
                    id=bot_record.id,
                )
            )

    @admin_router.message(EditBotStates.waiting_token)
    async def edit_receive_token(message: Message, state: FSMContext) -> None:
        token_raw = (message.text or "").strip()
        if not token_raw:
            await message.answer("Podaj token lub '-' aby pozostawić dotychczasowy.")
            return

        if token_raw == "-":
            await state.update_data(new_token=None)
        else:
            if not _validate_token(token_raw):
                await message.answer(
                    "To nie wygląda na prawidłowy token bota. Spróbuj ponownie albo wyślij '-' aby pominąć zmianę."
                )
                return
            await state.update_data(new_token=token_raw)

        data = await state.get_data()
        current_display = data.get("current_display_name", "—")

        await state.set_state(EditBotStates.waiting_display_name)
        await message.answer(
            f"Obecna nazwa to <b>{current_display}</b>.\nWyślij nową nazwę lub '-' aby pozostawić bez zmian."
        )

    @admin_router.message(EditBotStates.waiting_display_name)
    async def edit_receive_display_name(message: Message, state: FSMContext) -> None:
        display_name_raw = (message.text or "").strip()
        if not display_name_raw:
            await message.answer("Nazwa nie może być pusta. Podaj nową nazwę lub '-' aby pozostawić bez zmian.")
            return

        if display_name_raw == "-":
            await state.update_data(new_display_name=None)
        else:
            await state.update_data(new_display_name=display_name_raw)

        async with get_session() as session:
            persona_stats = await personas_service.list_personas_with_identity_stats(session)

        data = await state.get_data()
        current_persona_id = data.get("current_persona_id")
        current_persona_name = data.get("current_persona_name", "—")

        if persona_stats:
            await state.update_data(
                persona_choices=[
                    {
                        "id": summary.persona.id,
                        "name": summary.persona.name,
                        "language": summary.persona.language,
                        "active_identities": summary.active_identities,
                        "total_identities": summary.total_identities,
                    }
                    for summary in persona_stats
                ]
            )
            keyboard_builder = InlineKeyboardBuilder()
            for summary in persona_stats:
                persona = summary.persona
                prefix = "⭐ " if persona.id == current_persona_id else ""
                hint = _format_identity_summary(summary.active_identities, summary.total_identities)
                keyboard_builder.button(
                    text=f"{prefix}{persona.name} ({persona.language}) · {hint}",
                    callback_data=f"edit_persona:{persona.id}",
                )
            keyboard_builder.button(text="➕ Nowa persona", callback_data="edit_persona:new")
            keyboard_builder.button(text="🛑 Bez zmian", callback_data="edit_persona:keep")
            keyboard_builder.button(text="↩️ Wróć", callback_data="menu:main")
            keyboard_builder.adjust(1)

            await state.set_state(EditBotStates.choosing_persona)
            await message.answer(
                f"Obecna persona: <i>{current_persona_name}</i>.\n"
                "Wybierz personę, dodaj nową lub pozostaw obecną.",
                reply_markup=keyboard_builder.as_markup(),
            )
        else:
            await state.set_state(EditBotStates.waiting_persona_name)
            await message.answer(
                "W bazie nie ma jeszcze żadnych person.\nPodaj nazwę nowej persony."
            )

    @admin_router.callback_query(EditBotStates.choosing_persona, F.data == "edit_persona:keep")
    async def handle_edit_persona_keep(callback: CallbackQuery, state: FSMContext) -> None:
        data = await state.get_data()
        await _finalize_bot_update(
            callback,
            state,
            persona_id=None,
            persona_name=data.get("current_persona_name"),
        )

    @admin_router.callback_query(EditBotStates.choosing_persona, F.data == "edit_persona:new")
    async def handle_edit_persona_new(callback: CallbackQuery, state: FSMContext) -> None:
        await state.set_state(EditBotStates.waiting_persona_name)
        await _safe_callback_answer(callback)
        if callback.message:
            await callback.message.answer(
                "Podaj nazwę dla nowej persony. Upewnij się, że nazwa jest unikalna."
            )

    @admin_router.callback_query(
        EditBotStates.choosing_persona,
        lambda c: c.data is not None
        and c.data.startswith("edit_persona:")
        and c.data not in {"edit_persona:new", "edit_persona:keep"},
    )
    async def handle_edit_persona_choice(callback: CallbackQuery, state: FSMContext) -> None:
        persona_id_raw = (callback.data or "").split(":", 1)[1]
        try:
            persona_id = int(persona_id_raw)
        except ValueError:
            await _safe_callback_answer(callback, "Niepoprawna persona.", show_alert=True)
            return

        data = await state.get_data()
        persona_choices = data.get("persona_choices", [])
        persona_info = next((item for item in persona_choices if item["id"] == persona_id), None)
        if persona_info is None:
            await _safe_callback_answer(
                callback,
                "Nie znaleziono persony. Spróbuj ponownie.",
                show_alert=True,
            )
            return

        await _finalize_bot_update(
            callback,
            state,
            persona_id=persona_id,
            persona_name=persona_info["name"],
        )

    @admin_router.message(EditBotStates.waiting_persona_name)
    async def edit_receive_persona_name(message: Message, state: FSMContext) -> None:
        name = (message.text or "").strip()
        if not name:
            await message.answer("Nazwa persony nie może być pusta. Spróbuj ponownie.")
            return

        async with get_session() as session:
            existing = await personas_service.get_persona_by_name(session, name)

        if existing is not None:
            await _finalize_bot_update(
                message,
                state,
                persona_id=existing.id,
                persona_name=existing.name,
            )
            return

        await state.update_data(new_persona={"name": name})
        await state.set_state(EditBotStates.waiting_persona_description)
        await message.answer(
            "Dodaj krótki opis persony (opcjonalnie). Jeśli chcesz pominąć, wyślij pojedynczy znak '-'."
        )

    @admin_router.message(EditBotStates.waiting_persona_description)
    async def edit_receive_persona_description(message: Message, state: FSMContext) -> None:
        description_raw = (message.text or "").strip()
        description = None if description_raw in {"", "-"} else description_raw

        data = await state.get_data()
        new_persona = data.get("new_persona", {})
        new_persona["description"] = description
        await state.update_data(new_persona=new_persona)

        await state.set_state(EditBotStates.waiting_persona_language)
        await message.answer(
            "Podaj kod języka (np. pl, en). Pozostaw puste lub wpisz 'auto', aby platforma wykrywała język automatycznie."
        )

    @admin_router.message(EditBotStates.waiting_persona_language)
    async def edit_receive_persona_language(message: Message, state: FSMContext) -> None:
        language_raw = (message.text or "").strip().lower()
        language = language_raw or "auto"

        data = await state.get_data()
        new_persona = data.get("new_persona", {})
        new_persona["language"] = language
        await state.update_data(new_persona=new_persona)

        async with get_session() as session:
            persona = await personas_service.create_persona(
                session,
                name=new_persona["name"],
                description=new_persona.get("description"),
                language=new_persona.get("language", "auto"),
            )
            await session.commit()

        await _finalize_bot_update(
            message,
            state,
            persona_id=persona.id,
            persona_name=persona.name,
        )

    @admin_router.callback_query(F.data == "menu:add_bot")
    async def handle_add_bot(callback: CallbackQuery, state: FSMContext) -> None:
        await state.set_state(AddBotStates.waiting_token)
        await _safe_callback_answer(callback)
        if callback.message:
            await callback.message.answer(
                "Wyślij token bota otrzymany od @BotFather.\n"
                "Możesz przerwać w dowolnym momencie poleceniem /anuluj.",
            )

    def _validate_token(raw: str) -> bool:
        return ":" in raw and len(raw.split(":", 1)[0]) >= 3

    @admin_router.message(AddBotStates.waiting_token)
    async def receive_token(message: Message, state: FSMContext) -> None:
        token = (message.text or "").strip()
        if not _validate_token(token):
            await message.answer(
                "To nie wygląda na prawidłowy token bota. Spróbuj ponownie albo wpisz /anuluj, aby przerwać."
            )
            return
        await state.update_data(token=token)
        await state.set_state(AddBotStates.waiting_display_name)
        await message.answer("Świetnie! Jaką nazwę wyświetlaną nadać temu botowi?")

    @admin_router.message(AddBotStates.waiting_display_name)
    async def receive_display_name(message: Message, state: FSMContext) -> None:
        display_name = (message.text or "").strip()
        if not display_name:
            await message.answer("Nazwa nie może być pusta. Podaj nazwę wyświetlaną (np. „Bot operatorski”).")
            return

        await state.update_data(display_name=display_name)

        async with get_session() as session:
            persona_stats = await personas_service.list_personas_with_identity_stats(session)

        if persona_stats:
            await state.update_data(
                persona_choices=[
                    {
                        "id": summary.persona.id,
                        "name": summary.persona.name,
                        "language": summary.persona.language,
                        "active_identities": summary.active_identities,
                        "total_identities": summary.total_identities,
                    }
                    for summary in persona_stats
                ]
            )
            keyboard_builder = InlineKeyboardBuilder()
            for summary in persona_stats:
                persona = summary.persona
                hint = _format_identity_summary(summary.active_identities, summary.total_identities)
                keyboard_builder.button(
                    text=f"{persona.name} ({persona.language}) · {hint}",
                    callback_data=f"persona:{persona.id}",
                )
            keyboard_builder.button(text="➕ Nowa persona", callback_data="persona:new")
            keyboard_builder.button(text="↩️ Wróć", callback_data="menu:main")
            keyboard_builder.adjust(1)

            await state.set_state(AddBotStates.choosing_persona)
            await message.answer(
                "Wybierz personę, którą ma reprezentować bot, albo dodaj nową.",
                reply_markup=keyboard_builder.as_markup(),
            )
        else:
            await state.set_state(AddBotStates.waiting_persona_name)
            await message.answer(
                "W bazie nie ma jeszcze żadnych person.\n"
                "Podaj nazwę nowej persony (np. „Persona operatorska”)."
            )

    @admin_router.callback_query(AddBotStates.choosing_persona, F.data == "persona:new")
    async def handle_new_persona(callback: CallbackQuery, state: FSMContext) -> None:
        await state.set_state(AddBotStates.waiting_persona_name)
        await _safe_callback_answer(callback)
        if callback.message:
            await callback.message.answer(
                "Podaj nazwę dla nowej persony. Upewnij się, że nazwa jest unikalna."
            )

    @admin_router.callback_query(
        AddBotStates.choosing_persona, lambda c: c.data is not None and c.data.startswith("persona:")
    )
    async def handle_existing_persona(callback: CallbackQuery, state: FSMContext) -> None:
        data = await state.get_data()
        persona_choices: Iterable[dict] = data.get("persona_choices", [])

        persona_id_str = (callback.data or "").split(":", 1)[1]
        try:
            persona_id = int(persona_id_str)
        except ValueError:
            await _safe_callback_answer(callback, "Niepoprawna persona.", show_alert=True)
            return

        persona_info = next((item for item in persona_choices if item["id"] == persona_id), None)
        if persona_info is None:
            await _safe_callback_answer(
                callback,
                "Nie znaleziono persony. Spróbuj ponownie.",
                show_alert=True,
            )
            return

        await _finalize_bot_creation(
            callback,
            state,
            persona_id=persona_id,
            persona_name=persona_info["name"],
        )

    @admin_router.message(AddBotStates.waiting_persona_name)
    async def receive_persona_name(message: Message, state: FSMContext) -> None:
        name = (message.text or "").strip()
        if not name:
            await message.answer("Nazwa persony nie może być pusta. Spróbuj ponownie.")
            return

        async with get_session() as session:
            existing = await personas_service.get_persona_by_name(session, name)

        if existing is not None:
            await _finalize_bot_creation(
                message,
                state,
                persona_id=existing.id,
                persona_name=existing.name,
            )
            return

        await state.update_data(new_persona={"name": name})
        await state.set_state(AddBotStates.waiting_persona_description)
        await message.answer(
            "Dodaj krótki opis persony (opcjonalnie). Jeśli chcesz pominąć, wyślij pojedynczy znak '-'."
        )

    @admin_router.message(AddBotStates.waiting_persona_description)
    async def receive_persona_description(message: Message, state: FSMContext) -> None:
        description_raw = (message.text or "").strip()
        description = None if description_raw in {"", "-"} else description_raw

        data = await state.get_data()
        new_persona = data.get("new_persona", {})
        new_persona["description"] = description
        await state.update_data(new_persona=new_persona)

        await state.set_state(AddBotStates.waiting_persona_language)
        await message.answer(
            "Podaj kod języka (np. pl, en). Pozostaw puste lub wpisz 'auto', aby platforma wykrywała język automatycznie."
        )

    @admin_router.message(AddBotStates.waiting_persona_language)
    async def receive_persona_language(message: Message, state: FSMContext) -> None:
        language_raw = (message.text or "").strip().lower()
        language = language_raw or "auto"

        data = await state.get_data()
        new_persona = data.get("new_persona", {})
        new_persona["language"] = language
        await state.update_data(new_persona=new_persona)

        async with get_session() as session:
            persona = await personas_service.create_persona(
                session,
                name=new_persona["name"],
                description=new_persona.get("description"),
                language=new_persona.get("language", "auto"),
            )
            await session.commit()

        await _finalize_bot_creation(
            message,
            state,
            persona_id=persona.id,
            persona_name=persona.name,
        )

    async def _finalize_bot_creation(
        target: Message | CallbackQuery,
        state: FSMContext,
        *,
        persona_id: int,
        persona_name: str,
    ) -> None:
        data = await state.get_data()
        token = data.get("token")
        display_name = data.get("display_name")

        if not token or not display_name:
            # brak wymaganych danych – wróć do menu
            await state.clear()
            if isinstance(target, CallbackQuery):
                await _safe_callback_answer(
                    target,
                    "Brak wymaganych danych – spróbuj ponownie.",
                    show_alert=True,
                )
                return
            await target.answer("Brak wymaganych danych – zacznij od nowa poleceniem /start.")
            return

        async with get_session() as session:
            try:
                bot_record, created = await bots_service.upsert_bot(
                    session, token=token, display_name=display_name, persona_id=persona_id
                )
                await session.commit()
            except bots_service.BotLimitExceededError as exc:
                await session.rollback()
                warning = (
                    "❗️ Nie można dodać kolejnego bota: "
                    f"{exc}. Zaktualizuj limity w .env lub dezaktywuj istniejącego bota."
                )
                if isinstance(target, CallbackQuery):
                    await _safe_callback_answer(target, str(exc), show_alert=True)
                    if target.message:
                        await target.message.answer(warning)
                else:
                    await target.answer(warning)
                return

        await bots_service.refresh_bot_token_cache()

        webhook_success, webhook_message = await _configure_webhook_for_token(bot_record.api_token)
        await state.clear()

        status = "✅ Dodano nowego bota" if created else "♻️ Zaktualizowano istniejącego bota"
        summary_lines = [
            f"{status}:",
            f"• Nazwa: <b>{display_name}</b>",
            f"• Persona: <i>{persona_name}</i>",
            f"• ID w bazie: <code>{bot_record.id}</code>",
        ]

        if webhook_success is True and webhook_message:
            summary_lines.append(f"• Webhook ustawiony: <code>{webhook_message}</code>")
        elif webhook_success is False and webhook_message:
            summary_lines.append(f"⚠️ {webhook_message} – ustaw webhook ręcznie, jeśli to konieczne.")
        elif webhook_message:
            summary_lines.append(f"⚠️ {webhook_message}")

        summary = "\n".join(summary_lines)

        if isinstance(target, CallbackQuery):
            await _safe_callback_answer(target)
            if target.message:
                await target.message.answer(summary, reply_markup=_main_menu_keyboard().as_markup())
        else:
            await target.answer(summary, reply_markup=_main_menu_keyboard().as_markup())

    async def _finalize_bot_update(
        target: Message | CallbackQuery,
        state: FSMContext,
        *,
        persona_id: Optional[int],
        persona_name: Optional[str],
    ) -> None:
        data = await state.get_data()
        bot_id = data.get("bot_id")
        if bot_id is None:
            await state.clear()
            message_text = (
                "Brak wybranego bota. Wywołaj menu główne i spróbuj jeszcze raz."
            )
            if isinstance(target, CallbackQuery):
                await _safe_callback_answer(
                    target,
                    "Brak wybranego bota.",
                    show_alert=True,
                )
                if target.message:
                    await target.message.answer(message_text, reply_markup=_main_menu_keyboard().as_markup())
            else:
                await target.answer(message_text, reply_markup=_main_menu_keyboard().as_markup())
            return

        new_token: Optional[str] = data.get("new_token")
        new_display_name: Optional[str] = data.get("new_display_name")
        old_display_name: str = data.get("current_display_name", "—")
        old_persona_name: str = data.get("current_persona_name", "—")
        old_token: Optional[str] = data.get("current_token")
        persona_label = persona_name or old_persona_name

        async with get_session() as session:
            bot_record = await bots_service.get_bot_by_id(session, bot_id)
            if bot_record is None:
                await state.clear()
                message_text = (
                    "Nie znaleziono bota w bazie. Możliwe, że został usunięty w międzyczasie."
                )
                if isinstance(target, CallbackQuery):
                    await _safe_callback_answer(
                        target,
                        "Nie znaleziono bota.",
                        show_alert=True,
                    )
                    if target.message:
                        await target.message.answer(
                            message_text, reply_markup=_main_menu_keyboard().as_markup()
                        )
                else:
                    await target.answer(message_text, reply_markup=_main_menu_keyboard().as_markup())
                return

            try:
                updated_bot = await bots_service.update_bot(
                    session,
                    bot_record,
                    token=new_token,
                    display_name=new_display_name,
                    persona_id=persona_id,
                )
                await session.commit()
            except bots_service.BotTokenInUseError as exc:
                await session.rollback()
                warning = (
                    "❗️ Ten token jest już przypisany do innego bota. "
                    "Podaj inny token lub wyślij '-' aby pozostawić dotychczasowy."
                )
                await state.set_state(EditBotStates.waiting_token)
                if isinstance(target, CallbackQuery):
                    await _safe_callback_answer(target, str(exc), show_alert=True)
                    if target.message:
                        await target.message.answer(warning)
                else:
                    await target.answer(warning)
                return

        await bots_service.refresh_bot_token_cache()
        webhook_success, webhook_message = await _configure_webhook_for_token(updated_bot.api_token)
        await state.clear()

        new_token_effective = updated_bot.api_token
        token_changed = old_token and new_token_effective and old_token != new_token_effective

        summary_lines = [
            "💾 Zaktualizowano bota:",
            f"• Nazwa: <b>{updated_bot.display_name or old_display_name}</b>",
            f"• Persona: <i>{persona_label}</i>",
            f"• ID w bazie: <code>{updated_bot.id}</code>",
        ]

        if webhook_success is True and webhook_message:
            summary_lines.append(f"• Webhook ustawiony: <code>{webhook_message}</code>")
            if token_changed:
                summary_lines.append("• Token został zmieniony i webhook przełączono automatycznie.")
        elif webhook_success is False and webhook_message:
            summary_lines.append(f"⚠️ {webhook_message}")
            if token_changed:
                summary_lines.append("⚠️ Token został zmieniony – skonfiguruj webhook ręcznie.")
        elif webhook_message:
            summary_lines.append(f"⚠️ {webhook_message}")

        if old_token and new_token_effective is None:
            summary_lines.append("⚠️ Token został usunięty – webhook przestał działać.")

        summary = "\n".join(summary_lines)

        if isinstance(target, CallbackQuery):
            await _safe_callback_answer(target)
            if target.message:
                await target.message.answer(summary, reply_markup=_main_menu_keyboard().as_markup())
        else:
            await target.answer(summary, reply_markup=_main_menu_keyboard().as_markup())

    async def _get_bot_identity(bot_instance: Optional[Bot] = None) -> tuple[int, Optional[str]]:
        nonlocal bot
        if bot_instance is None:
            bot_instance = bot

        cache: dict[Any, tuple[int, Optional[str]]]
        if not hasattr(_get_bot_identity, "_cache"):
            cache = {}
            setattr(_get_bot_identity, "_cache", cache)
        else:
            cache = getattr(_get_bot_identity, "_cache")

        cache_key: Any
        token = getattr(bot_instance, "token", None)
        cache_key = token or id(bot_instance)

        cached = cache.get(cache_key)
        if cached is not None:
            return cached

        profile = await bot_instance.get_me()
        username = profile.username.lower() if profile.username else None
        cached_value = (profile.id, username)
        cache[cache_key] = cached_value
        return cached_value

    async def _is_message_from_current_bot(message: Message) -> bool:
        user = message.from_user
        if user is None or not user.is_bot:
            return False
        bot_id, _ = await _get_bot_identity(message.bot)
        return user.id == bot_id

    def _strip_bot_mentions(text: str, username: Optional[str]) -> str:
        if not text:
            return ""

        cleaned = text
        if username:
            mention_pattern = re.compile(rf"@{re.escape(username)}", re.IGNORECASE)
            cleaned = mention_pattern.sub(" ", cleaned)
        cleaned = re.sub(r"/[-_\w]+(?:@[-_\w]+)?", " ", cleaned)
        return " ".join(cleaned.split())

    def _has_forward_metadata(message: Message) -> bool:
        if getattr(message, "forward_date", None):
            return True

        forward_related_attributes = (
            "forward_origin",
            "forward_from",
            "forward_from_chat",
            "forward_sender_name",
            "forward_signature",
            "forward_from_message_id",
        )
        for attribute in forward_related_attributes:
            if getattr(message, attribute, None) is not None:
                return True
        return False

    def _extract_forwarded_author(
        message: Message,
    ) -> tuple[Optional[int], Optional[str], Optional[str]]:
        user_id: Optional[int] = None
        username: Optional[str] = None
        display_name: Optional[str] = None

        forward_from = getattr(message, "forward_from", None)
        if forward_from is not None:
            user_id = getattr(forward_from, "id", None) or user_id
            username = getattr(forward_from, "username", None) or username
            display_name = getattr(forward_from, "full_name", None) or display_name

        forward_origin = getattr(message, "forward_origin", None)
        if forward_origin is not None:
            sender_user = getattr(forward_origin, "sender_user", None)
            if sender_user is not None:
                user_id = getattr(sender_user, "id", None) or user_id
                username = getattr(sender_user, "username", None) or username
                full_name = getattr(sender_user, "full_name", None)
                if full_name:
                    display_name = full_name
                else:
                    first_name = getattr(sender_user, "first_name", None)
                    last_name = getattr(sender_user, "last_name", None)
                    combined = " ".join(
                        part for part in (first_name, last_name) if part
                    ).strip()
                    if combined:
                        display_name = combined
            sender_name = getattr(forward_origin, "sender_name", None)
            if sender_name:
                display_name = display_name or sender_name

        sender_name = getattr(message, "forward_sender_name", None)
        if sender_name:
            display_name = display_name or sender_name

        return user_id, username, display_name

    def _describe_message(message: Message) -> str:
        chat = getattr(message, "chat", None)
        chat_id = getattr(chat, "id", None)
        chat_type = getattr(chat, "type", None)
        user = getattr(message, "from_user", None)
        user_id = getattr(user, "id", None)
        username = getattr(user, "username", None)
        full_name = getattr(user, "full_name", None)
        forward_flag = _has_forward_metadata(message)
        return (
            "message_id=%s chat_id=%s chat_type=%s from_id=%s username=%s name=%s forward=%s"
            % (
                getattr(message, "message_id", None),
                chat_id,
                chat_type,
                user_id,
                username,
                full_name,
                forward_flag,
            )
        )

    def _extract_user_plain_text(message: Message) -> str:
        raw_text = (message.text or message.caption or "").strip()
        if raw_text:
            return raw_text

        content_type = getattr(message, "content_type", None)
        if content_type and content_type != "text":
            return f"<{content_type}>"

        return "<pusta wiadomość>"

    async def _collect_message_context(message: Message, username: Optional[str]) -> str:
        parts: list[str] = []
        primary_text = message.text or message.caption or ""
        cleaned_primary = _strip_bot_mentions(primary_text, username)
        if cleaned_primary:
            parts.append(cleaned_primary)

        reply = message.reply_to_message
        include_reply_text = True
        if reply:
            if reply.from_user is not None and reply.from_user.is_bot:
                bot_id, _ = await _get_bot_identity(message.bot)
                if reply.from_user.id == bot_id:
                    include_reply_text = False
            reply_text = reply.text or reply.caption or ""
            if include_reply_text and reply_text:
                parts.append(reply_text)

        combined = "\n".join(part for part in parts if part).strip()
        if not combined and reply and include_reply_text:
            combined = (reply.text or reply.caption or "").strip()
        return combined

    async def _is_direct_invocation(message: Message) -> bool:
        def _contains_media_payload(msg: Message) -> bool:
            media_attributes = ("photo", "animation", "video", "video_note")
            return any(getattr(msg, attribute, None) for attribute in media_attributes)

        content = (message.text or message.caption or "").strip()

        chat_type = getattr(message.chat, "type", "")

        bot_id, username = await _get_bot_identity()

        reply = message.reply_to_message
        if (
            reply
            and reply.from_user is not None
            and reply.from_user.is_bot
            and reply.from_user.id == bot_id
        ):
            if content:
                return True
            if _contains_media_payload(message):
                logger.debug(
                    "Wiadomość %s jest odpowiedzią z materiałem multimedialnym – traktujemy ją jako wywołanie bota.",
                    _describe_message(message),
                )
                return True
            return False

        if not content:
            return False

        normalized_username = username.lower() if username else None

        def _check_entities(entities: Optional[list], text: str) -> bool:
            if not entities or not text:
                return False
            for entity in entities:
                try:
                    snippet = entity.extract_from(text)
                except Exception:  # pragma: no cover - defensywny fallback
                    snippet = text[entity.offset : entity.offset + entity.length]
                entity_type = normalize_entity_type(getattr(entity, "type", ""))
                if (
                    entity_type.endswith("mention")
                    and normalized_username
                    and snippet.lower() == f"@{normalized_username}"
                ):
                    return True
                if entity_type.endswith("text_mention") and getattr(entity, "user", None):
                    if entity.user.id == bot_id:
                        return True
                if entity_type.endswith("bot_command"):
                    if is_command_addressed_to_bot(snippet, normalized_username):
                        return True
                    command = snippet.lower()
                    if normalized_username and command.endswith(
                        f"@{normalized_username}"
                    ):
                        return True
                    if chat_type == "private":
                        return True
            return False

        has_forward_metadata = _has_forward_metadata(message)

        if _check_entities(message.entities, message.text or ""):
            if has_forward_metadata:
                logger.debug(
                    "Wiadomość %s zawiera metadane przekazania, ale wykryto wyraźną komendę – traktujemy ją jako wywołanie bota.",
                    _describe_message(message),
                )
            return True
        if _check_entities(message.caption_entities, message.caption or ""):
            if has_forward_metadata:
                logger.debug(
                    "Wiadomość %s zawiera metadane przekazania, ale wykryto wyraźną komendę w podpisie – traktujemy ją jako wywołanie bota.",
                    _describe_message(message),
                )
            return True

        if contains_explicit_mention(content, username or normalized_username):
            if has_forward_metadata:
                logger.debug(
                    "Wiadomość %s zawiera metadane przekazania, ale odnaleziono bezpośrednie wspomnienie bota – traktujemy ją jako wywołanie.",
                    _describe_message(message),
                )
            return True

        if has_forward_metadata:
            logger.debug(
                "Wiadomość %s zawiera metadane przekazania – nie traktujemy jej jako wywołania bota.",
                _describe_message(message),
            )
            # Przekazane wiadomości bez jawnej komendy traktujemy jak zgłoszenia do
            # moderacji, aby zachować dotychczasowy model przesyłania cytatów.
            return False

        if chat_type == "private":
            # W prywatnych wiadomościach brak wyraźnej komendy traktujemy jako zgłoszenie cytatu.
            return False

        return False

    async def _reply_with_quote(message: Message, quote: Quote) -> None:
        text_payload = (quote.text_content or "").strip() or "…"

        reply_target: Optional[Message] = None
        base_send_kwargs: dict[str, Any] = {"chat_id": message.chat.id}

        reply_to_message = getattr(message, "reply_to_message", None)
        if isinstance(reply_to_message, Message):
            candidate = reply_to_message
            should_reply_to_candidate = True
            from_user = getattr(candidate, "from_user", None)
            if from_user is not None and from_user.is_bot:
                bot_id, _ = await _get_bot_identity(message.bot)
                if from_user.id == bot_id:
                    should_reply_to_candidate = False
            if should_reply_to_candidate:
                reply_target = candidate

        if reply_target is None:
            thread_id = getattr(message, "message_thread_id", None)
            chat = getattr(message, "chat", None)
            chat_supports_threads = bool(getattr(chat, "is_forum", False))
            if thread_id is not None and chat_supports_threads:
                base_send_kwargs["message_thread_id"] = thread_id

        def _build_send_kwargs(use_thread: bool = True) -> dict[str, Any]:
            kwargs = dict(base_send_kwargs)
            if not use_thread:
                kwargs.pop("message_thread_id", None)
            return kwargs

        async def _send_text() -> None:
            if reply_target is not None:
                await reply_target.reply(text_payload)
            else:
                await message.bot.send_message(text=text_payload, **_build_send_kwargs())

        async def _send_photo() -> None:
            if reply_target is not None:
                await reply_target.reply_photo(
                    quote.file_id,
                    caption=text_payload if quote.text_content else None,
                )
            else:
                await message.bot.send_photo(
                    quote.file_id,
                    caption=text_payload if quote.text_content else None,
                    **_build_send_kwargs(),
                )

        async def _send_audio() -> None:
            if reply_target is not None:
                await reply_target.reply_audio(
                    quote.file_id,
                    caption=text_payload if quote.text_content else None,
                )
            else:
                await message.bot.send_audio(
                    quote.file_id,
                    caption=text_payload if quote.text_content else None,
                    **_build_send_kwargs(),
                )

        try:
            if quote.media_type == MediaType.TEXT or not quote.file_id:
                await _send_text()
            elif quote.media_type == MediaType.IMAGE:
                await _send_photo()
            elif quote.media_type == MediaType.AUDIO:
                await _send_audio()
            else:
                await _send_text()
        except TelegramBadRequest:
            if "message_thread_id" in base_send_kwargs:
                logger.warning(
                    "Nie udało się wysłać wiadomości w wątku %s – próbuję bez wątku.",
                    base_send_kwargs["message_thread_id"],
                )
                if quote.media_type == MediaType.TEXT or not quote.file_id:
                    await message.bot.send_message(
                        text=text_payload,
                        **_build_send_kwargs(use_thread=False),
                    )
                elif quote.media_type == MediaType.IMAGE:
                    await message.bot.send_photo(
                        quote.file_id,
                        caption=text_payload if quote.text_content else None,
                        **_build_send_kwargs(use_thread=False),
                    )
                elif quote.media_type == MediaType.AUDIO:
                    await message.bot.send_audio(
                        quote.file_id,
                        caption=text_payload if quote.text_content else None,
                        **_build_send_kwargs(use_thread=False),
                    )
                else:
                    await message.bot.send_message(
                        text=text_payload,
                        **_build_send_kwargs(use_thread=False),
                    )
            else:
                raise

    async def _resolve_language_priority(persona_language: Optional[str], message: Message) -> list[str]:
        priority: list[str] = []
        user_language = getattr(message.from_user, "language_code", None)
        if user_language:
            priority.append(user_language)
        if persona_language and persona_language not in {"", "auto"}:
            priority.append(persona_language)

        prepared: list[str] = []
        seen: set[str] = set()
        for lang in priority:
            normalized = lang.lower()
            if "-" in normalized:
                normalized = normalized.split("-", 1)[0]
            if normalized not in seen:
                seen.add(normalized)
                prepared.append(normalized)
        return prepared

    public_router = Router(name=f"public-router-{bot_id or 'default'}")
    public_router.message.filter(lambda message: not _is_admin_chat_id(message.chat.id))

    @public_router.message(F.text | F.caption | F.photo | F.animation | F.video)
    async def handle_public_invocation(message: Message) -> None:
        if await _is_message_from_current_bot(message):
            return

        logger.debug("Odebrano potencjalne wywołanie publiczne: %s", _describe_message(message))

        if not await _is_direct_invocation(message):
            logger.debug(
                "Wiadomość %s nie została zakwalifikowana jako wywołanie bota – przekazujemy dalej.",
                _describe_message(message),
            )
            raise SkipHandler()

        if bot_id is None:
            await message.answer("Ten bot nie jest jeszcze skonfigurowany – brak powiązanej persony.")
            return

        async with get_session() as session:
            bot_record = await bots_service.get_bot_by_id(session, bot_id)
            persona = bot_record.persona if bot_record else None
            if persona is None:
                await message.answer("Nie odnaleziono persony bota ani powiązanych cytatów.")
                return

            bot_identity = await _get_bot_identity()
            _, username = bot_identity
            query = await _collect_message_context(message, username)

            language_priority = await _resolve_language_priority(persona.language, message)
            quote = await quotes_service.select_relevant_quote(
                session,
                persona,
                query=query,
                language_priority=language_priority,
            )

        if quote is None:
            await message.answer("Niestety, nie znalazłem odpowiedniego cytatu.")
            return

        chat_identifier = getattr(message.chat, "id", None)
        thread_identifier = getattr(message, "message_thread_id", None)
        signature = _build_quote_signature(quote)
        if _is_duplicate_chat_response(chat_identifier, thread_identifier, signature):
            logger.info(
                "Pomijam duplikat odpowiedzi dla czatu %s (wątek=%s)",
                chat_identifier,
                thread_identifier,
            )
            await message.answer(
                "W ciągu ostatnich 5 minut udzieliłem już identycznej odpowiedzi. Pomijam duplikat."
            )
            return

        await _reply_with_quote(message, quote)
        _remember_chat_response(chat_identifier, thread_identifier, signature)

    dispatcher.include_router(admin_router)
    dispatcher.include_router(public_router)
    user_router = Router(name=f"user-router-{bot_id or 'default'}")
    user_router.message.filter(lambda message: not _is_admin_chat_id(message.chat.id))

    @user_router.message()
    async def handle_user_submission(message: Message) -> None:
        if current_persona_id is None:
            await message.answer(
                "Ten bot nie jest jeszcze gotowy do przyjmowania wiadomości. Spróbuj ponownie później."
            )
            return

        if message.from_user is None:
            sender_chat = getattr(message, "sender_chat", None)
            sender_chat_type = getattr(sender_chat, "type", None)
            if sender_chat_type == "channel":
                logger.debug(
                    "Pomijamy wiadomość %s – została opublikowana w imieniu kanału.",
                    _describe_message(message),
                )
                return

            await message.answer("Nie udało się rozpoznać nadawcy wiadomości.")
            return

        logger.debug("Odebrano wiadomość od użytkownika: %s", _describe_message(message))

        if await _is_message_from_current_bot(message):
            logger.debug(
                "Pomijamy wiadomość %s, ponieważ pochodzi od bieżącego bota.",
                _describe_message(message),
            )
            return

        text_content: Optional[str] = None
        file_id: Optional[str] = None
        media_type_enum: Optional[MediaType] = None
        submitted_by_username: Optional[str] = message.from_user.username
        submitted_by_name: Optional[str] = message.from_user.full_name
        quoted_user_id: Optional[int] = None
        quoted_username: Optional[str] = None
        quoted_name: Optional[str] = None

        if not _has_forward_metadata(message):
            user_text = _extract_user_plain_text(message)
            logger.info(
                "Pomijamy wiadomość %s – brak metadanych przekazania (nie jest przekierowaniem do bota). Treść użytkownika: %s",
                _describe_message(message),
                user_text,
            )
            return

        quoted_user_id, quoted_username, quoted_name = _extract_forwarded_author(message)

        if message.content_type in _MEMBERSHIP_EVENT_CONTENT_TYPES:
            logger.debug(
                "Pomijamy wiadomość serwisową %s dotyczącą zmian w członkostwie.",
                _describe_message(message),
            )
            return

        if message.text:
            text_content = message.text.strip()
            if not text_content:
                await message.answer("Wyślij proszę treść cytatu w wiadomości tekstowej.")
                logger.debug(
                    "Wiadomość %s została odrzucona – pusta treść tekstowa.",
                    _describe_message(message),
                )
                return
            media_type_enum = MediaType.TEXT
        elif message.photo:
            media_type_enum = MediaType.IMAGE
            file_id = message.photo[-1].file_id
            if message.caption:
                text_content = message.caption.strip()
        elif message.voice:
            media_type_enum = MediaType.AUDIO
            file_id = message.voice.file_id
            if message.caption:
                text_content = message.caption.strip()
        elif message.audio:
            media_type_enum = MediaType.AUDIO
            file_id = message.audio.file_id
            if message.caption:
                text_content = message.caption.strip()
        else:
            await message.answer(
                "Obecnie przyjmuję tylko tekst, zdjęcia lub nagrania audio. Wyślij cytat w jednym z tych formatów."
            )
            logger.debug(
                "Wiadomość %s została odrzucona – nieobsługiwany typ treści.",
                _describe_message(message),
            )
            return

        if media_type_enum is None:
            await message.answer("Nie udało się rozpoznać typu wiadomości.")
            logger.debug(
                "Wiadomość %s została odrzucona – nie rozpoznano typu wiadomości.",
                _describe_message(message),
            )
            return

        duplicate_notice: Optional[dict[str, Any]] = None
        submission: Optional[Submission] = None
        submission_snapshot: Optional[dict[str, Any]] = None
        merged_into_existing = False

        async with get_session() as session:
            recent_submission: Optional[Submission] = None
            target_text = text_content

            if (
                current_persona_id is not None
                and media_type_enum == MediaType.TEXT
                and text_content
            ):
                recent_submission = await moderation_service.find_recent_text_submission(
                    session,
                    persona_id=current_persona_id,
                    submitted_by_user_id=message.from_user.id,
                    submitted_chat_id=message.chat.id,
                    max_age=_USER_SUBMISSION_MERGE_WINDOW,
                    lock_for_update=True,
                )
                if recent_submission is not None:
                    target_text = _merge_submission_text(
                        recent_submission.text_content,
                        text_content,
                    )

            duplicate_payload = target_text if media_type_enum == MediaType.TEXT else text_content
            duplicate_file_id = file_id
            if recent_submission is not None:
                duplicate_file_id = recent_submission.file_id

            if current_persona_id is not None:
                duplicate_result = await quotes_service.find_exact_duplicate(
                    session,
                    persona_id=current_persona_id,
                    media_type=media_type_enum,
                    text_content=duplicate_payload,
                    file_id=duplicate_file_id,
                )
                if duplicate_result is not None:
                    duplicate_quote, match_type = duplicate_result
                    duplicate_notice = {
                        "id": duplicate_quote.id,
                        "match_type": match_type,
                        "text_preview": (duplicate_quote.text_content or "").strip() or None,
                        "media_type": (
                            duplicate_quote.media_type.value
                            if isinstance(duplicate_quote.media_type, MediaType)
                            else duplicate_quote.media_type
                        ),
                        "file_id": duplicate_quote.file_id,
                    }
                    logger.info(
                        "Odrzucono wiadomość %s – duplikat istniejącego cytatu #%s (match_type=%s).",
                        _describe_message(message),
                        duplicate_quote.id,
                        match_type,
                    )

            if duplicate_notice is None:
                if recent_submission is not None:
                    recent_submission.text_content = target_text
                    if submitted_by_username:
                        recent_submission.submitted_by_username = submitted_by_username
                    if submitted_by_name:
                        recent_submission.submitted_by_name = submitted_by_name
                    if quoted_user_id is not None:
                        recent_submission.quoted_user_id = quoted_user_id
                    if quoted_username:
                        recent_submission.quoted_username = quoted_username
                    if quoted_name:
                        recent_submission.quoted_name = quoted_name
                    submission = recent_submission
                    merged_into_existing = True
                    await session.flush()
                else:
                    submission = await moderation_service.create_submission(
                        session,
                        persona_id=current_persona_id,
                        submitted_by_user_id=message.from_user.id,
                        submitted_chat_id=message.chat.id,
                        submitted_by_username=submitted_by_username,
                        submitted_by_name=submitted_by_name,
                        quoted_user_id=quoted_user_id,
                        quoted_username=quoted_username,
                        quoted_name=quoted_name,
                        media_type=media_type_enum,
                        text_content=text_content,
                        file_id=file_id,
                    )
                await session.commit()
                submission_snapshot = await _snapshot_submission(session, submission)

        if duplicate_notice is not None:
            match_labels = {
                "text": "treści",
                "file_id": "identyfikatora pliku",
                "file_hash": "hashu pliku",
            }
            match_label = match_labels.get(duplicate_notice["match_type"], "zawartości")
            response_lines = [
                "🔁 Ten cytat jest już w naszej bazie – nie dodaliśmy nowego zgłoszenia.",
                f"Znaleziono dopasowanie na podstawie {match_label} (ID: <code>{duplicate_notice['id']}</code>).",
            ]
            preview = duplicate_notice.get("text_preview")
            if preview:
                response_lines.append("")
                response_lines.append(f"Podgląd: <i>{html.escape(preview[:200])}</i>")

            await message.answer("\n".join(response_lines))

            if admin_chat_id and message.chat.id != admin_chat_id:
                persona_name, _ = await _ensure_persona_details()
                admin_lines = [
                    "♻️ <b>Zgłoszenie odrzucone automatycznie – duplikat</b>",
                    f"Persona: <i>{html.escape(persona_name or str(current_persona_id))}</i>",
                    f"Użytkownik: <code>{message.from_user.id}</code>",
                    f"Czat: <code>{message.chat.id}</code>",
                    f"Typ: <code>{html.escape(media_type_enum.value)}</code>",
                    f"Dopasowanie na podstawie {match_label}.",
                    f"Istniejący cytat: <code>{duplicate_notice['id']}</code>",
                ]
                duplicate_file_id = duplicate_notice.get("file_id")
                if duplicate_file_id:
                    admin_lines.append(f"Plik: <code>{html.escape(duplicate_file_id)}</code>")
                if preview:
                    admin_lines.append("")
                    admin_lines.append(html.escape(preview[:200]))
                await message.bot.send_message(admin_chat_id, "\n".join(admin_lines))

            return

        assert submission is not None and submission_snapshot is not None

        if merged_into_existing:
            logger.info(
                "Zaktualizowano zgłoszenie #%s treścią z wiadomości %s.",
                submission.id,
                _describe_message(message),
            )
            await message.answer(
                "Dziękujemy! Zaktualizowaliśmy Twoje poprzednie zgłoszenie – całość trafiła do kolejki moderacji."
            )
        else:
            logger.info(
                "Przekazano wiadomość %s do kolejki moderacyjnej jako zgłoszenie #%s.",
                _describe_message(message),
                submission.id,
            )
            await message.answer("Dziękujemy! Twoja propozycja trafiła do kolejki moderacji.")

        if admin_chat_id and message.chat.id != admin_chat_id:
            persona_name, _ = await _ensure_persona_details()
            snapshot = submission_snapshot
            if persona_name:
                snapshot["persona_name"] = persona_name

            media_value = snapshot.get("media_type", media_type_enum.value)
            try:
                final_media_type = MediaType(media_value)
            except ValueError:
                final_media_type = media_type_enum

            final_text = (snapshot.get("text_content") or "").strip()
            preview = final_text or (
                "[obraz]" if final_media_type == MediaType.IMAGE else "[audio]" if final_media_type == MediaType.AUDIO else ""
            )

            if merged_into_existing:
                admin_lines = [
                    "✏️ <b>Zaktualizowano zgłoszenie do moderacji</b>",
                    f"ID: <code>{submission.id}</code>",
                    f"Persona: <i>{html.escape(persona_name or str(current_persona_id))}</i>",
                    f"Użytkownik: <code>{message.from_user.id}</code>",
                    f"Czat: <code>{message.chat.id}</code>",
                    f"Typ: <code>{final_media_type.value}</code>",
                ]
                if submitted_by_username:
                    username_clean = (
                        submitted_by_username[1:]
                        if submitted_by_username.startswith("@")
                        else submitted_by_username
                    )
                    if username_clean:
                        admin_lines.append(f"Alias: <code>@{html.escape(username_clean)}</code>")
                if submitted_by_name:
                    admin_lines.append(f"Nazwa: <i>{html.escape(submitted_by_name)}</i>")
                if preview:
                    admin_lines.append("")
                    admin_lines.append(html.escape(preview[:200]))
                await message.bot.send_message(admin_chat_id, "\n".join(admin_lines))
            else:
                try:
                    await _notify_submission(message.bot, admin_chat_id, snapshot)
                except TelegramBadRequest:
                    pass

    dispatcher.include_router(user_router)

    return DispatcherBundle(
        dispatcher=dispatcher,
        bot=bot,
        moderator_chat_id=moderator_chat_id,
        persona_id=current_persona_id,
        bot_id=bot_id,
        display_name=resolved_display_name,
    )


__all__ = ["DispatcherBundle", "build_dispatcher"]<|MERGE_RESOLUTION|>--- conflicted
+++ resolved
@@ -5,11 +5,7 @@
 import logging
 import re
 from dataclasses import dataclass
-<<<<<<< HEAD
-from datetime import datetime, timedelta
-=======
 from datetime import UTC, datetime, timedelta
->>>>>>> 6c2f8ff6
 from typing import Any, Iterable, Optional
 
 from sqlalchemy.ext.asyncio import AsyncSession
@@ -68,9 +64,6 @@
 )
 
 
-<<<<<<< HEAD
-_USER_SUBMISSION_MERGE_WINDOW = timedelta(seconds=2)
-=======
 QuoteSignature = tuple[int | None, str | None, str]
 
 
@@ -154,7 +147,6 @@
 def _build_quote_signature(quote: Quote) -> QuoteSignature:
     text = (quote.text_content or "").strip()
     return getattr(quote, "id", None), getattr(quote, "file_id", None), text
->>>>>>> 6c2f8ff6
 
 
 def _format_user_link(user_id: Optional[int]) -> str:
