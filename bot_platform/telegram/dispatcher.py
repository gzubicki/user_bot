--- conflicted
+++ resolved
@@ -225,15 +225,9 @@
         intro: Optional[str] = None,
     ) -> None:
         async with get_session() as session:
-<<<<<<< HEAD
             persona_stats = await personas_service.list_personas_with_identity_stats(session)
 
         if not persona_stats:
-=======
-            personas = await personas_service.list_personas(session)
-
-        if not personas:
->>>>>>> 8d8af48c
             message_text = (
                 "Brak dostępnych person. Dodaj nowego bota lub personę, aby móc zarządzać tożsamościami."
             )
@@ -250,7 +244,6 @@
         await state.set_state(IdentityStates.choosing_persona)
 
         builder = InlineKeyboardBuilder()
-<<<<<<< HEAD
         for summary in persona_stats:
             persona = summary.persona
             label = persona.name or f"ID {persona.id}"
@@ -258,11 +251,6 @@
             builder.button(
                 text=f"{label} · {hint}", callback_data=f"identity:persona:{persona.id}"
             )
-=======
-        for persona in personas:
-            label = persona.name or f"ID {persona.id}"
-            builder.button(text=label, callback_data=f"identity:persona:{persona.id}")
->>>>>>> 8d8af48c
         builder.button(text="⬅️ Menu główne", callback_data="identity:cancel")
         builder.adjust(1)
 
@@ -363,12 +351,9 @@
         lines.append(
             f"Tożsamości persony <b>{persona_label}</b> (ID: <code>{persona_id}</code>)."
         )
-<<<<<<< HEAD
         lines.append(
             f"Powiązane wpisy: {_format_identity_summary(len(active), len(identities))}."
         )
-=======
->>>>>>> 8d8af48c
 
         if active:
             lines.append("")
