--- conflicted
+++ resolved
@@ -10,7 +10,6 @@
 
 from aiogram import Bot, Dispatcher, F, Router
 from aiogram.client.default import DefaultBotProperties
-<<<<<<< HEAD
 from aiogram.enums import ParseMode
 from aiogram.exceptions import (
     SkipHandler,
@@ -18,10 +17,8 @@
     TelegramNetworkError,
     TelegramUnauthorizedError,
 )
-=======
 from aiogram.enums import MessageEntityType, ParseMode
 from aiogram.exceptions import TelegramBadRequest, TelegramNetworkError, TelegramUnauthorizedError
->>>>>>> 68845b02
 from aiogram.filters import Command, CommandStart
 from aiogram.fsm.context import FSMContext
 from aiogram.types import CallbackQuery, InlineKeyboardMarkup, Message
@@ -2056,17 +2053,10 @@
 
         if not await _is_direct_invocation(message):
             logger.debug(
-<<<<<<< HEAD
                 "Wiadomość %s nie została zakwalifikowana jako wywołanie bota – przekazujemy dalej.",
                 _describe_message(message),
             )
             raise SkipHandler()
-=======
-                "Wiadomość %s nie została zakwalifikowana jako wywołanie bota – pomijamy.",
-                _describe_message(message),
-            )
-            return
->>>>>>> 68845b02
 
         if bot_id is None:
             await message.answer("Ten bot nie jest jeszcze skonfigurowany – brak powiązanej persony.")
