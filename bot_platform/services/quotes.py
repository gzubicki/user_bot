--- conflicted
+++ resolved
@@ -1,13 +1,10 @@
 """Quote management helpers."""
 from __future__ import annotations
 
-<<<<<<< HEAD
 from collections import Counter
 from difflib import SequenceMatcher
 import re
-=======
 from datetime import datetime
->>>>>>> 0075ef66
 from random import choice
 from typing import Iterable, Optional, Sequence
 
@@ -126,7 +123,6 @@
     return choice(candidates)
 
 
-<<<<<<< HEAD
 def _prepare_language_priority(language_priority: Optional[Sequence[str]]) -> list[str]:
     if not language_priority:
         return []
@@ -221,7 +217,6 @@
 
     fallback = await random_quote(session, persona)
     return fallback
-=======
 async def create_quote_from_submission(
     session: AsyncSession,
     submission: Submission,
@@ -253,7 +248,6 @@
     session.add(quote)
     await session.flush()
     return quote
->>>>>>> 0075ef66
 
 
 __all__ = [
@@ -261,10 +255,7 @@
     "random_quote",
     "find_quotes_by_language",
     "choose_best_quote",
-<<<<<<< HEAD
     "search_quotes_by_relevance",
     "select_relevant_quote",
-=======
     "create_quote_from_submission",
->>>>>>> 0075ef66
 ]