# Telegram Multi-Bot Quote Platform

Platforma stanowi fundament do uruchomienia wielu botów Telegrama, które odgrywają różne persony i odpowiadają cytatami dostarczonymi przez społeczność. Moderacja oraz administracja odbywają się w prywatnych czatach Telegrama.

## Najważniejsze funkcje

- **Obsługa wielu botów** – pojedynczy backend obsługuje wiele tokenów botów, a każdy bot posiada własną personę.
- **Treści od społeczności** – użytkownicy przesyłają wiadomości (tekst, obraz, audio), a administratorzy (wszyscy uczestnicy wskazanych czatów administracyjnych) zatwierdzają zgłoszenia.
- **Model subskrypcji** – jednorazowa opłata aktywacyjna (50 Telegram Stars) oraz miesięczna opłata per czat (10 Stars), z możliwością przydzielania darmowych slotów przez administratorów.
- **Hot-reload konfiguracji** – limity i ceny przechowywane są w zmiennych środowiskowych i mogą być przeładowywane bez restartu serwera.
- **Przyjazne audytom dane** – schemat PostgreSQL przechowuje persony, aliasy, zgłoszenia, wyniki moderacji, subskrypcje oraz log audytowy.

## Czat administracyjny

Platforma opiera się na jednym czacie administracyjnym w Telegramie. Jego identyfikator należy ustawić w zmiennej środowiskowej `ADMIN_CHAT_ID`. Każdy uczestnik tego czatu zyskuje uprawnienia moderatorskie, a wykonane akcje zapisują identyfikatory użytkownika i czatu bezpośrednio w polach dzienników (`*_chat_id`). Takie podejście umożliwia audyt działań bez utrzymywania dodatkowych tabel referencyjnych.

## Struktura repozytorium

```
bot_platform/
  __init__.py
  config.py
  database.py
  models.py
  rate_limiting.py
  services/
    __init__.py
    moderation.py
    personas.py
    quotes.py
    subscriptions.py
  telegram/
    __init__.py
    dispatcher.py
    webhooks.py
pyproject.toml
README.md
.env.example
```

## Szybki start (Docker Compose)

1. **Sklonuj repozytorium i przejdź do katalogu projektu**
   ```bash
   git clone <adres_repo>
   cd user_bot
   ```
2. **Skopiuj plik konfiguracyjny**
   ```bash
   cp .env.example .env
   ```
   Uzupełnij w nim co najmniej `WEBHOOK_SECRET`, `ADMIN_CHAT_ID` (identyfikator jedynego czatu administracyjnego) oraz wartości połączenia z bazą danych, jeśli chcesz skorzystać z zewnętrznego klastra PostgreSQL.
3. **Zbuduj i uruchom stos aplikacji**
   ```bash
   docker compose up --build
   ```
   Komenda utworzy kontenery aplikacji (`app`) i bazy (`postgres`) oraz wystawi interfejs HTTP na porcie wskazanym w `.env` (`APP_HOST_PORT`, domyślnie `8000`).
4. **Wykonaj migracje schematu**
   Po starcie usług zainicjalizuj bazę poleceniem:
   ```bash
   docker compose exec app alembic upgrade head
   ```
5. **Skonfiguruj webhooki Telegrama**
   Udostępnij aplikację pod publicznym adresem HTTPS (np. przy pomocy [ngrok](https://ngrok.com/)) i dla każdego zarządzanego bota ustaw webhook:
   ```
   https://twoj-host/telegram/<TOKEN_BOTA>?secret=<WEBHOOK_SECRET>
   ```
   Sekret w adresie musi odpowiadać wartości `WEBHOOK_SECRET` w `.env`.

## Dodawanie botów

Rejestrowanie botów odbywa się wyłącznie z poziomu czatu administracyjnego wskazanego w `ADMIN_CHAT_ID`.

1. Upewnij się, że bot operatorski platformy został dodany do czatu administracyjnego i wywołaj w nim komendę `/start`.
2. Z menu bota wybierz akcję „Dodaj bota” (lub odpowiadającą jej komendę tekstową) i wklej token otrzymany od [@BotFather](https://t.me/BotFather).
3. Wybierz lub utwórz personę, która ma być przypisana do nowego bota. Platforma poprosi o opis i język, aby spójnie odpowiadać użytkownikom.
4. Po zatwierdzeniu bot jest zapisywany w bazie danych i natychmiast dostępny. W razie potrzeby możesz wymusić przeładowanie cache tokenów wywołując endpoint:
   ```bash
   curl -X POST \
        -H "X-Telegram-Bot-Api-Secret-Token: ${WEBHOOK_SECRET}" \
        http://localhost:8000/internal/reload-config
   ```

Manualne modyfikacje w bazie danych (np. poprzez `INSERT`) nie są wspierane i mogą zostać nadpisane przez logikę czatu administracyjnego.

## Jak sprawdzić, czy aplikacja działa poprawnie?

1. **Kontrola zdrowia serwisu** – wywołaj endpoint `/healthz` bez nagłówków uwierzytelniających:
   ```bash
   curl http://localhost:8000/healthz
   ```
<<<<<<< HEAD
   Jeśli wszystko działa, otrzymasz odpowiedź podobną do `{"status": "ok", "bots": 1}` – liczba w polu `bots` oznacza, ile aktywnych tokenów wczytano z bazy.

2. **Inspekcja API** – odwiedź [http://localhost:8000/docs](http://localhost:8000/docs), aby upewnić się, że FastAPI wystawia dokumentację OpenAPI i endpointy działają.

3. **Szybki test webhooka** – po ustawieniu webhooków w Telegramie możesz wysłać wiadomość do bota i obserwować logi aplikacji (`uvicorn` wypisze zdarzenia przychodzące). W przypadku problemów sprawdź nagłówki `X-Telegram-Bot-Api-Secret-Token` i upewnij się, że pokrywają się z `WEBHOOK_SECRET`.
=======
6. **Skonfiguruj boty i webhooki Telegrama**
   - Upewnij się, że w tabeli `bots` znajdują się wpisy z uzupełnionym polem `api_token` oraz ustawioną flagą `is_active=true` (szczegóły znajdziesz w sekcji [Dodawanie pierwszego bota](#dodawanie-pierwszego-bota)).
   - W `.env` ustaw zmienną `ADMIN_CHAT_IDS` na listę identyfikatorów czatów (grup/prywatnych kanałów), w których znajdują się moderatorzy. Każda osoba obecna na tych czatach otrzyma w systemie uprawnienia administracyjne.
   - Wystaw publiczny adres HTTPS (np. za pomocą [ngrok](https://ngrok.com/)).
   - Dla każdego tokena z bazy ustaw webhook na adres:
     ```
     https://twoj-host/telegram/<TOKEN_BOTA>?secret=<WEBHOOK_SECRET>
     ```
   - Sekret (`WEBHOOK_SECRET`) musi zgadzać się z wartością w `.env`.
>>>>>>> 858c86c6

## Dodawanie pierwszego bota

Po wykonaniu migracji baza danych jest pusta. Aby zarejestrować pierwszego bota oraz nadać mu personę i czaty administracyjne, wykonaj poniższe kroki (przykład zakłada użycie `psql` i lokalnej bazy `user_bot`).

1. **Dodaj czat administracyjny** – każdy uczestnik tego czatu będzie miał uprawnienia administratora w panelu moderatorów.
   ```sql
   INSERT INTO admin_chats (chat_id, title, created_at, is_active)
   VALUES (-1001234567890, 'Moderatorzy', NOW(), TRUE)
   ON CONFLICT (chat_id) DO NOTHING;
   ```

2. **Utwórz personę** – boty muszą być powiązane z personami opisującymi ich charakter.
   ```sql
   INSERT INTO personas (name, description, language, created_at, is_active)
   VALUES ('Cytaty klasyków', 'Bot cytujący klasyków literatury', 'pl', NOW(), TRUE)
   RETURNING id;
   ```
   Zanotuj wartość `id`, będzie potrzebna w kolejnym kroku.

3. **Przygotuj hash tokena** – kolumna `token_hash` przechowuje kryptograficzny skrót tokena. Użyj `sha512`, aby zachować zgodność z limitem 128 znaków:
   ```bash
   python - <<'PY'
   import hashlib

   token = "1234567890:ABCDEF"  # wstaw token wygenerowany przez @BotFather
   print(hashlib.sha512(token.encode()).hexdigest())
   PY
   ```
   Skopiuj wynik (128-znakowy ciąg hex).

4. **Dodaj bota** – uzupełnij pola `api_token`, `token_hash` oraz przypisz wcześniej utworzoną personę.
   ```sql
   INSERT INTO bots (api_token, token_hash, display_name, persona_id, created_at, is_active)
   VALUES (
       '1234567890:ABCDEF',
       '<WYNIK_SHA512>',
       'Cytaty klasyków',
       <ID_PERSONY>,
       NOW(),
       TRUE
   )
   RETURNING id;
   ```

5. **Przeładuj cache tokenów** – aby działająca aplikacja od razu wczytała nowego bota, wywołaj endpoint reload (podstaw swój sekret i adres hosta):
   ```bash
   curl -X POST \
        -H "X-Telegram-Bot-Api-Secret-Token: ${WEBHOOK_SECRET}" \
        http://localhost:8000/internal/reload-config
   ```
   Oczekuj odpowiedzi `{"status": "reloaded"}`.

## Jak sprawdzić, czy aplikacja działa poprawnie?

1. **Kontrola zdrowia serwisu** – wywołaj endpoint `/healthz` bez nagłówków uwierzytelniających:
   ```bash
   curl http://localhost:8000/healthz
   ```
   Jeśli wszystko działa, otrzymasz odpowiedź podobną do `{"status": "ok", "bots": 1}` – liczba w polu `bots` oznacza, ile aktywnych tokenów wczytano z bazy.

2. **Inspekcja API** – odwiedź [http://localhost:8000/docs](http://localhost:8000/docs), aby upewnić się, że FastAPI wystawia dokumentację OpenAPI i endpointy działają.

3. **Szybki test webhooka** – po ustawieniu webhooków w Telegramie możesz wysłać wiadomość do bota i obserwować logi aplikacji (`uvicorn` wypisze zdarzenia przychodzące). W przypadku problemów sprawdź nagłówki `X-Telegram-Bot-Api-Secret-Token` i upewnij się, że pokrywają się z `WEBHOOK_SECRET`.

## Uruchomienie przez Docker Compose

1. Skopiuj plik konfiguracyjny i wypełnij zmienne jak w [Szybkim starcie](#szybki-start-docker-compose):
   ```bash
   cp .env.example .env
   ```
2. (Opcjonalnie) jeżeli port `8000` na hoście jest zajęty, ustaw w `.env` zmienną `APP_HOST_PORT` na wolny numer (np. `8080`).

3. Zbuduj obraz i wystartuj usługi (aplikacja + PostgreSQL):
   ```bash
   docker compose up --build
   ```
   Jeśli zmienisz `Dockerfile`, dla pewności przebuduj obraz poleceniem `docker compose build app` przed kolejnym krokiem.
4. Po uruchomieniu usług (kontener `postgres` uzyska status „healthy”) wykonaj migracje bezpośrednio na działającym kontenerze aplikacji:
   ```bash
   docker compose exec app alembic upgrade head
   ```
   Jeżeli preferujesz jednorazowy kontener, możesz użyć:
   ```bash
   docker compose run --rm app alembic upgrade head
   ```
   (Czas pierwszego uruchomienia może być dłuższy, bo obraz zostanie przebudowany z uwzględnieniem plików Alembica.)
5. Zatrzymanie całego stosu:
   ```bash
   docker compose down
   ```

## Zmienne środowiskowe – źródła i wskazówki

Po skopiowaniu `.env.example` uzupełnij przede wszystkim poniższe wpisy:

| Zmienna | Jak zdobyć / rekomendowana wartość |
| --- | --- |
| `WEBHOOK_SECRET` | Dowolny losowy, trudny do odgadnięcia ciąg znaków. Można go wygenerować poleceniem `openssl rand -hex 32`. Wartość ta trafia do parametru `secret` podczas konfiguracji webhooków i zabezpiecza endpointy przed nieautoryzowanym użyciem. |
| `ADMIN_CHAT_ID` | Identyfikator jedynego czatu administracyjnego w Telegramie. Wszyscy uczestnicy tego czatu uzyskują uprawnienia moderatorskie, a ich akcje są rejestrowane z użyciem surowego ID czatu. |
| `DATABASE_URL` | Adres połączenia z bazą PostgreSQL w formacie `postgresql+asyncpg://user:password@host:port/database`. W środowisku Docker Compose domyślny wpis z `.env.example` będzie poprawny. |
| `MODERATION_CHAT_ID` | Liczbowe ID czatu (lub kanału) Telegram, w którym moderatorzy mają otrzymywać powiadomienia. Najłatwiej je pozyskać wysyłając dowolną wiadomość do bota `@userinfobot` z danego czatu lub korzystając z narzędzi typu [@RawDataBot](https://t.me/RawDataBot). |

Pozostałe wartości (limity, ceny, ustawienia logowania) można zostawić domyślne lub dostosować do potrzeb. Aplikacja wspiera „hot reload” konfiguracji – zmiana `.env` i ponowne przeładowanie zmiennych środowiskowych (np. restart procesu lub odczyt w harmonogramie) aktualizuje limity w locie.

Tokeny botów są przechowywane bezpośrednio w bazie (kolumna `bots.api_token`). Dzięki temu można je podmieniać bez restartu aplikacji – wystarczy zaktualizować rekord i wywołać endpoint `/internal/reload-config`.

## Migracje bazy danych

Repozytorium zawiera gotową konfigurację Alembic (`alembic.ini` oraz katalog `alembic/`). Aby zsynchronizować schemat bazy z modelami:

```bash
alembic upgrade head
```

Pamiętaj o ustawieniu zmiennej `DATABASE_URL` przed uruchomieniem polecenia (np. `export DATABASE_URL=postgresql+asyncpg://user:pass@localhost:5432/dbname`).

## Testy

Na ten moment repozytorium nie zawiera testów automatycznych. Proponowane polecenie do uruchamiania własnych testów:

```bash
pytest
```<|MERGE_RESOLUTION|>--- conflicted
+++ resolved
@@ -89,13 +89,11 @@
    ```bash
    curl http://localhost:8000/healthz
    ```
-<<<<<<< HEAD
    Jeśli wszystko działa, otrzymasz odpowiedź podobną do `{"status": "ok", "bots": 1}` – liczba w polu `bots` oznacza, ile aktywnych tokenów wczytano z bazy.
 
 2. **Inspekcja API** – odwiedź [http://localhost:8000/docs](http://localhost:8000/docs), aby upewnić się, że FastAPI wystawia dokumentację OpenAPI i endpointy działają.
 
 3. **Szybki test webhooka** – po ustawieniu webhooków w Telegramie możesz wysłać wiadomość do bota i obserwować logi aplikacji (`uvicorn` wypisze zdarzenia przychodzące). W przypadku problemów sprawdź nagłówki `X-Telegram-Bot-Api-Secret-Token` i upewnij się, że pokrywają się z `WEBHOOK_SECRET`.
-=======
 6. **Skonfiguruj boty i webhooki Telegrama**
    - Upewnij się, że w tabeli `bots` znajdują się wpisy z uzupełnionym polem `api_token` oraz ustawioną flagą `is_active=true` (szczegóły znajdziesz w sekcji [Dodawanie pierwszego bota](#dodawanie-pierwszego-bota)).
    - W `.env` ustaw zmienną `ADMIN_CHAT_IDS` na listę identyfikatorów czatów (grup/prywatnych kanałów), w których znajdują się moderatorzy. Każda osoba obecna na tych czatach otrzyma w systemie uprawnienia administracyjne.
@@ -105,7 +103,6 @@
      https://twoj-host/telegram/<TOKEN_BOTA>?secret=<WEBHOOK_SECRET>
      ```
    - Sekret (`WEBHOOK_SECRET`) musi zgadzać się z wartością w `.env`.
->>>>>>> 858c86c6
 
 ## Dodawanie pierwszego bota
 
