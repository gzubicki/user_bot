--- conflicted
+++ resolved
@@ -58,7 +58,7 @@
 
 (For production you would configure Telegram webhooks to hit the `/telegram/{bot_token}` endpoint.)
 
-<<<<<<< HEAD
+
 ## Migracje bazy danych
 
 Projekt zawiera wstępnie skonfigurowane środowisko Alembic (`alembic.ini` oraz katalog `alembic/`). Aby zsynchronizować schemat bazy z modelami, ustaw zmienną środowiskową `DATABASE_URL` (np. `export DATABASE_URL=postgresql+asyncpg://user:pass@localhost:5432/dbname`) i uruchom:
@@ -69,8 +69,6 @@
 
 Jeśli rozpoczynasz zupełnie nowy projekt i katalog `alembic/` nie istnieje, można go odtworzyć poleceniem `alembic init alembic`. W tym repozytorium nie jest to konieczne – struktura migracji jest gotowa do użycia.
 
-=======
->>>>>>> af38055c
 ## Running with Docker Compose
 
 Build the application image and start the stack (web app + PostgreSQL):
