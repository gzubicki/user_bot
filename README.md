# Telegram Multi-Bot Quote Platform

Platforma stanowi fundament do uruchomienia wielu botów Telegrama, które odgrywają różne persony i odpowiadają cytatami dostarczonymi przez społeczność. Moderacja oraz administracja odbywają się w prywatnych czatach Telegrama.

## Najważniejsze funkcje

- **Obsługa wielu botów** – pojedynczy backend obsługuje wiele tokenów botów, a każdy bot posiada własną personę.
- **Treści od społeczności** – użytkownicy przesyłają wiadomości (tekst, obraz, audio), a administratorzy (wszyscy uczestnicy wskazanych czatów administracyjnych) zatwierdzają zgłoszenia.
- **Model subskrypcji** – jednorazowa opłata aktywacyjna (50 Telegram Stars) oraz miesięczna opłata per czat (10 Stars), z możliwością przydzielania darmowych slotów przez administratorów.
- **Hot-reload konfiguracji** – limity i ceny przechowywane są w zmiennych środowiskowych i mogą być przeładowywane bez restartu serwera.
- **Przyjazne audytom dane** – schemat PostgreSQL przechowuje persony, aliasy, zgłoszenia, wyniki moderacji, subskrypcje oraz log audytowy.

## Czat administracyjny

Zamiast utrzymywać listę pojedynczych administratorów, platforma zakłada, że moderacja odbywa się na dedykowanych czatach Telegrama. W bazie danych rejestrowane są identyfikatory tych czatów (`admin_chats`), a każda osoba uczestnicząca w którymkolwiek z nich posiada prawa administratora. Przy rejestrowaniu działań (moderacja, przydzielanie subskrypcji, operacje na aliasach) zapisywany jest identyfikator użytkownika Telegrama oraz czatu, na którym podjęto akcję. Dzięki temu można łatwo rozszerzyć logikę o synchronizację członków czatu lub audyt działań poszczególnych moderatorów.

## Struktura repozytorium

```
bot_platform/
  __init__.py
  config.py
  database.py
  models.py
  rate_limiting.py
  services/
    __init__.py
    moderation.py
    personas.py
    quotes.py
    subscriptions.py
  telegram/
    __init__.py
    dispatcher.py
    webhooks.py
pyproject.toml
README.md
.env.example
```

## Szybki start (lokalne środowisko)

1. **Sklonuj repozytorium i wejdź do katalogu projektu**
   ```bash
   git clone <adres_repo>
   cd user_bot
   ```
2. **Utwórz wirtualne środowisko (Python 3.11+) i zainstaluj zależności**
   ```bash
   python -m venv .venv
   source .venv/bin/activate
   pip install -e .[dev]
   ```
3. **Skopiuj plik konfiguracyjny i przygotuj zmienne środowiskowe**
   ```bash
   cp .env.example .env
   ```
   Następnie zaktualizuj `.env` zgodnie z sekcją [Zmienne środowiskowe](#zmienne-środowiskowe--źródła-i-wskazówki).
4. **Uruchom migracje bazy danych (opcjonalnie przy pierwszym starcie)**
   Ustaw `DATABASE_URL` w `.env` (np. dla lokalnej bazy `postgresql+asyncpg://postgres:postgres@localhost:5432/user_bot`) i wykonaj:
   ```bash
   alembic upgrade head
   ```
5. **Uruchom aplikację FastAPI z webhookami**
   ```bash
   uvicorn bot_platform.telegram.webhooks:app --reload
   ```
<<<<<<< HEAD
6. **Skonfiguruj boty i boty i listę czatów administracyjnych i boty i webhooki Telegrama**
   - Upewnij się, że w tabeli `bots` znajdują się wpisy z uzupełnionym polem `api_token` oraz ustawioną flagą `is_active=true`.
     Rekord możesz dodać np. za pomocą konsoli psql lub narzędzia `alembic revision --autogenerate` przygotowującego seed.
   - Upewnij się, że w tabeli `bots` znajdują się wpisy z uzupełnionym polem `api_token` oraz ustawioną flagą `is_active=true`.
     Rekord możesz dodać np. za pomocą konsoli psql lub narzędzia `alembic revision --autogenerate` przygotowującego seed.
   - Upewnij się, że w tabeli `bots` znajdują się wpisy z uzupełnionym polem `api_token` oraz ustawioną flagą `is_active=true`.
     Rekord możesz dodać np. za pomocą konsoli psql lub narzędzia `alembic revision --autogenerate` przygotowującego seed.
   - Wystaw publiczny adres HTTPS (np. za pomocą [ngrok](https://ngrok.com/)).
   - W `.env` ustaw zmienną `ADMIN_CHAT_IDS` na listę identyfikatorów czatów (grup/prywatnych kanałów), w których znajdują się moderatorzy. Każda osoba obecna na tych czatach otrzyma w systemie uprawnienia administracyjne.
=======
6. **Skonfiguruj boty i webhooki Telegrama**
   - Upewnij się, że w tabeli `bots` znajdują się wpisy z uzupełnionym polem `api_token` oraz ustawioną flagą `is_active=true`.
     Rekord możesz dodać np. za pomocą konsoli psql lub narzędzia `alembic revision --autogenerate` przygotowującego seed.
   - Wystaw publiczny adres HTTPS (np. za pomocą [ngrok](https://ngrok.com/)).
>>>>>>> c20bcd95
   - Dla każdego tokena z bazy ustaw webhook na adres:
     ```
     https://twoj-host/telegram/<TOKEN_BOTA>?secret=<WEBHOOK_SECRET>
     ```
   - Sekret (`WEBHOOK_SECRET`) musi zgadzać się z wartością w `.env`.

## Uruchomienie przez Docker Compose

1. Skopiuj plik konfiguracyjny i wypełnij zmienne jak w [Szybkim starcie](#szybki-start-lokalne-środowisko):
   ```bash
   cp .env.example .env
   ```
2. Zbuduj obraz i wystartuj usługi (aplikacja + PostgreSQL):
   ```bash
   docker compose up --build
   ```
   Jeśli zmienisz `Dockerfile`, dla pewności przebuduj obraz poleceniem `docker compose build app` przed kolejnym krokiem.
3. Po uruchomieniu usług (kontener `postgres` uzyska status „healthy”) wykonaj migracje bezpośrednio na działającym kontenerze aplikacji:
   ```bash
   docker compose exec app alembic upgrade head
   ```
   Jeżeli preferujesz jednorazowy kontener, możesz użyć:
   ```bash
   docker compose run --rm app alembic upgrade head
   ```
   (Czas pierwszego uruchomienia może być dłuższy, bo obraz zostanie przebudowany z uwzględnieniem plików Alembica.)
4. Zatrzymanie całego stosu:
   ```bash
   docker compose down
   ```

## Zmienne środowiskowe – źródła i wskazówki

Po skopiowaniu `.env.example` uzupełnij przede wszystkim poniższe wpisy:

| Zmienna | Jak zdobyć / rekomendowana wartość |
| --- | --- |
| `WEBHOOK_SECRET` | Dowolny losowy, trudny do odgadnięcia ciąg znaków. Można go wygenerować poleceniem `openssl rand -hex 32`. Wartość ta trafia do parametru `secret` podczas konfiguracji webhooków i zabezpiecza endpointy przed nieautoryzowanym użyciem. |
| `ADMIN_CHAT_IDS` | Lista identyfikatorów czatów administracyjnych w Telegramie (oddzielonych przecinkami). Każdy uczestnik tych czatów jest traktowany jako administrator, a jego działania będą rejestrowane z użyciem identyfikatora użytkownika. |
| `DATABASE_URL` | Adres połączenia z bazą PostgreSQL w formacie `postgresql+asyncpg://user:password@host:port/database`. W środowisku Docker Compose domyślny wpis z `.env.example` będzie poprawny. |

Pozostałe wartości (limity, ceny, ustawienia logowania) można zostawić domyślne lub dostosować do potrzeb. Aplikacja wspiera „hot reload” konfiguracji – zmiana `.env` i ponowne przeładowanie zmiennych środowiskowych (np. restart procesu lub odczyt w harmonogramie) aktualizuje limity w locie.

Tokeny botów są przechowywane bezpośrednio w bazie (kolumna `bots.api_token`). Dzięki temu można je podmieniać bez restartu aplikacji – wystarczy zaktualizować rekord i wywołać endpoint `/internal/reload-config`.

## Migracje bazy danych

Repozytorium zawiera gotową konfigurację Alembic (`alembic.ini` oraz katalog `alembic/`). Aby zsynchronizować schemat bazy z modelami:

```bash
alembic upgrade head
```

Pamiętaj o ustawieniu zmiennej `DATABASE_URL` przed uruchomieniem polecenia (np. `export DATABASE_URL=postgresql+asyncpg://user:pass@localhost:5432/dbname`).

## Testy

Na ten moment repozytorium nie zawiera testów automatycznych. Proponowane polecenie do uruchamiania własnych testów:

```bash
pytest
```<|MERGE_RESOLUTION|>--- conflicted
+++ resolved
@@ -65,7 +65,6 @@
    ```bash
    uvicorn bot_platform.telegram.webhooks:app --reload
    ```
-<<<<<<< HEAD
 6. **Skonfiguruj boty i boty i listę czatów administracyjnych i boty i webhooki Telegrama**
    - Upewnij się, że w tabeli `bots` znajdują się wpisy z uzupełnionym polem `api_token` oraz ustawioną flagą `is_active=true`.
      Rekord możesz dodać np. za pomocą konsoli psql lub narzędzia `alembic revision --autogenerate` przygotowującego seed.
@@ -75,12 +74,10 @@
      Rekord możesz dodać np. za pomocą konsoli psql lub narzędzia `alembic revision --autogenerate` przygotowującego seed.
    - Wystaw publiczny adres HTTPS (np. za pomocą [ngrok](https://ngrok.com/)).
    - W `.env` ustaw zmienną `ADMIN_CHAT_IDS` na listę identyfikatorów czatów (grup/prywatnych kanałów), w których znajdują się moderatorzy. Każda osoba obecna na tych czatach otrzyma w systemie uprawnienia administracyjne.
-=======
 6. **Skonfiguruj boty i webhooki Telegrama**
    - Upewnij się, że w tabeli `bots` znajdują się wpisy z uzupełnionym polem `api_token` oraz ustawioną flagą `is_active=true`.
      Rekord możesz dodać np. za pomocą konsoli psql lub narzędzia `alembic revision --autogenerate` przygotowującego seed.
    - Wystaw publiczny adres HTTPS (np. za pomocą [ngrok](https://ngrok.com/)).
->>>>>>> c20bcd95
    - Dla każdego tokena z bazy ustaw webhook na adres:
      ```
      https://twoj-host/telegram/<TOKEN_BOTA>?secret=<WEBHOOK_SECRET>
